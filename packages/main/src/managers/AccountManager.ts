--- conflicted
+++ resolved
@@ -74,20 +74,19 @@
     return this.connectionManagers[accountId]
   }
 
-<<<<<<< HEAD
   static addContactApiClient(account: Account, token: OauthCredentials) {
     this.contactApiClients[account.id] = new ContactsApiClient(token)
   }
 
   static getContactsApiClient(accountId: ID): ContactsApiClient | undefined {
     return this.contactApiClients[accountId]
-=======
+  }
+
   static deleteConnectionManager(accountId: ID) {
     const connection = this.getConnectionManager(accountId)
     connection && connection.closeConn()
 
     delete this.connectionManagers[accountId]
->>>>>>> 66985d2a
   }
 
   static async addSmtpTransporter(
