// Modules to control application life and create native browser window
import { app, BrowserWindow, ipcMain, protocol } from "electron"
import contextMenu from "electron-context-menu"
import isDev from "electron-is-dev"
import { createIpcExecutor, createSchemaLink } from "graphql-transport-electron"
import { parseBodyUri } from "poodle-common/lib/models/uri"
import { PassThrough } from "stream"
import * as cache from "./cache"
import { contentType, filename } from "./models/MessagePart"
import schema from "./schema"
<<<<<<< HEAD
import * as cache from "./cache"
import { parseBodyUri } from "poodle-common/lib/models/uri"
import { contentType, filename } from "./models/MessagePart"
import { PassThrough } from "stream"
=======
>>>>>>> 1cce6c6c
// Provide a right-click menu in the UI.
contextMenu()

// Keep a global reference of the window object, if you don't, the window will
// be closed automatically when the JavaScript object is garbage collected.
let mainWindow: BrowserWindow | null

function createWindow() {
  // Create the browser window.
  mainWindow = new BrowserWindow({
    width: 800,
    height: 600,
    webPreferences: {
      nodeIntegration: true
    }
  })

  // and load the index.html of the app.
  mainWindow.loadURL("http://localhost:3000/")

  // Open the DevTools.
  // mainWindow.webContents.openDevTools()

  // Emitted when the window is closed.
  mainWindow.on("closed", () => {
    // Dereference the window object, usually you would store windows
    // in an array if your app supports multi windows, this is the time
    // when you should delete the corresponding element.
    mainWindow = null
  })
}

function handleContentDownloads() {
<<<<<<< HEAD
=======
  let errorCode: number
>>>>>>> 1cce6c6c
  protocol.registerStreamProtocol("body", async (request, callback) => {
    try {
      const parsed = parseBodyUri(request.url)
      if (!parsed) {
<<<<<<< HEAD
=======
        errorCode = 400
>>>>>>> 1cce6c6c
        throw new Error(
          `Unable to parse messageId and partId from URI: ${request.url}`
        )
      }
<<<<<<< HEAD
      const messageId = parsed.messageId
      const partId = parsed.partId
=======
      const { messageId, partId } = parsed
>>>>>>> 1cce6c6c
      const buffer = cache.getBody(messageId, { part_id: partId })
      const stream = createStream(buffer)
      const part = cache.getPartByPartId({ messageId, partId })
      const imapPart = part && cache.toImapMessagePart(part)
<<<<<<< HEAD
      const type = imapPart && contentType(imapPart)
      const file = imapPart && filename(imapPart)
=======
      if (!imapPart) {
        errorCode = 404
        throw new Error(
          `No data found for messageId: ${messageId} with partID: ${partId}`
        )
      }
      const type = contentType(imapPart)
      const file = filename(imapPart)
>>>>>>> 1cce6c6c
      callback({
        statusCode: 200,
        headers: {
          "content-type": type,
          "content-disposition": `attachment; filename= ${file}`
        },
        data: stream
      })
      stream.resume()
    } catch (err) {
      console.error("error serving part content:", err)
      callback({
<<<<<<< HEAD
        statusCode: 500,
=======
        statusCode: errorCode || 500,
>>>>>>> 1cce6c6c
        headers: {
          "content-type": "text/plain; charset=utf8"
        },
        data: createStream(err.message)
      })
    }
  })
}

function createStream(input: string | Buffer | null): PassThrough {
  const stream = new PassThrough()
  stream.pause()
  stream.push(input)
  stream.push(null)
  return stream
}

// This method will be called when Electron has finished
// initialization and is ready to create browser windows.
// Some APIs can only be used after this event occurs.
app.on("ready", async () => {
  if (isDev) {
    const {
      default: installExtension,
      APOLLO_DEVELOPER_TOOLS,
      REACT_DEVELOPER_TOOLS
    } = require("electron-devtools-installer")
    const IMMUTABLE_JS_OBJECT_FORMATTER = "hgldghadipiblonfkkicmgcbbijnpeog"
    await installExtension(APOLLO_DEVELOPER_TOOLS)
    await installExtension(REACT_DEVELOPER_TOOLS)
    await installExtension(IMMUTABLE_JS_OBJECT_FORMATTER)
  }
  createWindow()
  handleContentDownloads()
})

// Quit when all windows are closed.
app.on("window-all-closed", () => {
  // On macOS it is common for applications and their menu bar
  // to stay active until the user quits explicitly with Cmd + Q
  if (process.platform !== "darwin") {
    app.quit()
  }
})

app.on("activate", () => {
  // On macOS it's common to re-create a window in the app when the
  // dock icon is clicked and there are no other windows open.
  if (mainWindow === null) {
    createWindow()
  }
})

// In this file you can include the rest of your app's specific main process
// code. You can also put them in separate files and require them here.
;(function initGraphQL() {
  const link = createSchemaLink({ schema })
  createIpcExecutor({ link, ipc: ipcMain })
})()<|MERGE_RESOLUTION|>--- conflicted
+++ resolved
@@ -8,13 +8,6 @@
 import * as cache from "./cache"
 import { contentType, filename } from "./models/MessagePart"
 import schema from "./schema"
-<<<<<<< HEAD
-import * as cache from "./cache"
-import { parseBodyUri } from "poodle-common/lib/models/uri"
-import { contentType, filename } from "./models/MessagePart"
-import { PassThrough } from "stream"
-=======
->>>>>>> 1cce6c6c
 // Provide a right-click menu in the UI.
 contextMenu()
 
@@ -48,36 +41,21 @@
 }
 
 function handleContentDownloads() {
-<<<<<<< HEAD
-=======
   let errorCode: number
->>>>>>> 1cce6c6c
   protocol.registerStreamProtocol("body", async (request, callback) => {
     try {
       const parsed = parseBodyUri(request.url)
       if (!parsed) {
-<<<<<<< HEAD
-=======
         errorCode = 400
->>>>>>> 1cce6c6c
         throw new Error(
           `Unable to parse messageId and partId from URI: ${request.url}`
         )
       }
-<<<<<<< HEAD
-      const messageId = parsed.messageId
-      const partId = parsed.partId
-=======
       const { messageId, partId } = parsed
->>>>>>> 1cce6c6c
       const buffer = cache.getBody(messageId, { part_id: partId })
       const stream = createStream(buffer)
       const part = cache.getPartByPartId({ messageId, partId })
       const imapPart = part && cache.toImapMessagePart(part)
-<<<<<<< HEAD
-      const type = imapPart && contentType(imapPart)
-      const file = imapPart && filename(imapPart)
-=======
       if (!imapPart) {
         errorCode = 404
         throw new Error(
@@ -86,7 +64,6 @@
       }
       const type = contentType(imapPart)
       const file = filename(imapPart)
->>>>>>> 1cce6c6c
       callback({
         statusCode: 200,
         headers: {
@@ -99,11 +76,7 @@
     } catch (err) {
       console.error("error serving part content:", err)
       callback({
-<<<<<<< HEAD
-        statusCode: 500,
-=======
         statusCode: errorCode || 500,
->>>>>>> 1cce6c6c
         headers: {
           "content-type": "text/plain; charset=utf8"
         },
