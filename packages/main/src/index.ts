import { app, BrowserWindow, ipcMain, protocol } from "electron"
import contextMenu from "electron-context-menu"
import isDev from "electron-is-dev"
import isFirstRun from "electron-squirrel-startup"
import { createIpcExecutor, createSchemaLink } from "graphql-transport-electron"
import { parseBodyUri } from "poodle-common/lib/models/uri"
import { PassThrough } from "stream"
import * as cache from "./cache"
import { contentType, filename } from "./models/MessagePart"
import schema from "./schema"
<<<<<<< HEAD
import * as path from "path"
=======
>>>>>>> b3f239d5

// TODO: We're having an issue checking the TLS certificate for Google's IMAP
// service
process.env.NODE_TLS_REJECT_UNAUTHORIZED = "0"
<<<<<<< HEAD

const appUrl = isDev
  ? "http://localhost:3000"
  : "file://" + path.join(__dirname, "..", "public", "index.html")
=======
>>>>>>> b3f239d5

// Keep a global reference of the window object, if you don't, the window will
// be closed automatically when the JavaScript object is garbage collected.
let mainWindow: BrowserWindow | null

function createWindow() {
  // Create the browser window.
  mainWindow = new BrowserWindow({
    width: 800,
    height: 600,
    webPreferences: {
      nodeIntegration: true
    }
  })

  // and load the index.html of the app.
  mainWindow.loadURL(appUrl)

  // Open the DevTools.
  // mainWindow.webContents.openDevTools()

  // Emitted when the window is closed.
  mainWindow.on("closed", () => {
    // Dereference the window object, usually you would store windows
    // in an array if your app supports multi windows, this is the time
    // when you should delete the corresponding element.
    mainWindow = null
  })
}

function handleContentDownloads() {
  let errorCode: number
  protocol.registerStreamProtocol("body", async (request, callback) => {
    try {
      const parsed = parseBodyUri(request.url)
      if (!parsed) {
        errorCode = 400
        throw new Error(
          `Unable to parse messageId and partId from URI: ${request.url}`
        )
      }
      const { messageId, partId } = parsed
      const buffer = cache.getBody(messageId, { part_id: partId })
      const stream = createStream(buffer)
      const part = cache.getPartByPartId({ messageId, partId })
      const imapPart = part && cache.toImapMessagePart(part)
      if (!imapPart) {
        errorCode = 404
        throw new Error(
          `No data found for messageId: ${messageId} with partID: ${partId}`
        )
      }
      const type = contentType(imapPart)
      const file = filename(imapPart)
      callback({
        statusCode: 200,
        headers: {
          "content-type": type,
          "content-disposition": `attachment; filename= ${file}`
        },
        data: stream
      })
      stream.resume()
    } catch (err) {
      console.error("error serving part content:", err)
      callback({
        statusCode: errorCode || 500,
        headers: {
          "content-type": "text/plain; charset=utf8"
        },
        data: createStream(err.message)
      })
    }
  })
}

function createStream(input: string | Buffer | null): PassThrough {
  const stream = new PassThrough()
  stream.pause()
  stream.push(input)
  stream.push(null)
  return stream
}

// Handle creating/removing shortcuts on Windows when installing/uninstalling.
if (isFirstRun) {
  app.quit()
}

// Provide a right-click menu in the UI.
contextMenu()

// This method will be called when Electron has finished
// initialization and is ready to create browser windows.
// Some APIs can only be used after this event occurs.
app.on("ready", async () => {
  if (isDev) {
    const {
      default: installExtension,
      APOLLO_DEVELOPER_TOOLS,
      REACT_DEVELOPER_TOOLS
    } = require("electron-devtools-installer")
    const IMMUTABLE_JS_OBJECT_FORMATTER = "hgldghadipiblonfkkicmgcbbijnpeog"
    await installExtension(APOLLO_DEVELOPER_TOOLS)
    await installExtension(REACT_DEVELOPER_TOOLS)
    await installExtension(IMMUTABLE_JS_OBJECT_FORMATTER)
  }
  createWindow()
  handleContentDownloads()
})

// Quit when all windows are closed.
app.on("window-all-closed", () => {
  // On macOS it is common for applications and their menu bar
  // to stay active until the user quits explicitly with Cmd + Q
  if (process.platform !== "darwin") {
    app.quit()
  }
})

app.on("activate", () => {
  // On macOS it's common to re-create a window in the app when the
  // dock icon is clicked and there are no other windows open.
  if (mainWindow === null) {
    createWindow()
  }
})

// In this file you can include the rest of your app's specific main process
// code. You can also put them in separate files and require them here.
;(function initGraphQL() {
  const link = createSchemaLink({ schema })
  createIpcExecutor({ link, ipc: ipcMain })
})()<|MERGE_RESOLUTION|>--- conflicted
+++ resolved
@@ -3,26 +3,20 @@
 import isDev from "electron-is-dev"
 import isFirstRun from "electron-squirrel-startup"
 import { createIpcExecutor, createSchemaLink } from "graphql-transport-electron"
+import * as path from "path"
 import { parseBodyUri } from "poodle-common/lib/models/uri"
 import { PassThrough } from "stream"
 import * as cache from "./cache"
 import { contentType, filename } from "./models/MessagePart"
 import schema from "./schema"
-<<<<<<< HEAD
-import * as path from "path"
-=======
->>>>>>> b3f239d5
 
 // TODO: We're having an issue checking the TLS certificate for Google's IMAP
 // service
 process.env.NODE_TLS_REJECT_UNAUTHORIZED = "0"
-<<<<<<< HEAD
 
 const appUrl = isDev
   ? "http://localhost:3000"
   : "file://" + path.join(__dirname, "..", "public", "index.html")
-=======
->>>>>>> b3f239d5
 
 // Keep a global reference of the window object, if you don't, the window will
 // be closed automatically when the JavaScript object is garbage collected.
