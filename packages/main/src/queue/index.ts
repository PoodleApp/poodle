--- conflicted
+++ resolved
@@ -297,42 +297,6 @@
         ? cache.delFlags({ accountId, box, uids, flags: ["\\Flagged"] })
         : cache.addFlag({ accountId, box, uids, flag: "\\Flagged" })
     }
-<<<<<<< HEAD
-  }),
-
-  unFlag: handler({
-    enqueue(params: { accountId: ID; box: { name: string }; uids: number[] }) {
-      cache.delFlags({ ...params, flags: ["\\Flagged"] })
-      return params
-    },
-
-    process({
-      accountId,
-      box,
-      uids
-    }: {
-      accountId: ID
-      box: { name: string }
-      uids: number[]
-    }): Promise<void> {
-      return withConnectionManager(accountId, connectionManager =>
-        connectionManager
-          .request(
-            request.actions.delFlags(
-              { name: box.name, readonly: false },
-              uids,
-              ["\\Flagged"]
-            )
-          )
-          .toPromise()
-      )
-    },
-
-    failure(_error, { accountId, box, uids }) {
-      cache.addFlag({ accountId, box, uids, flag: "\\Flagged" })
-    }
-=======
->>>>>>> 08e6387f
   })
 }
 
