--- conflicted
+++ resolved
@@ -229,47 +229,27 @@
   })
 })
 
-<<<<<<< HEAD
 it("removes archive state changes from cache on failure", async () => {
   mock(Connection.prototype.delLabels).mockImplementation(
     (_data, _labels, cb) => {
       cb(new Error("archive failed"))
-=======
-it("removes unread state changes from cache on failure", async () => {
-  mock(Connection.prototype.delFlags).mockImplementation(
-    (_data, _flags, cb) => {
-      cb(new Error("failed to mark message as unread"))
->>>>>>> 7debe52a
     }
   )
-
-  const promise = schedule(
-<<<<<<< HEAD
+  const promise = schedule(
     actions.archive({
-=======
-    actions.unmarkAsRead({
->>>>>>> 7debe52a
-      accountId: String(accountId),
-      box: allMail,
-      uids: [7687]
-    })
-  )
-
+      accountId: String(accountId),
+      box: allMail,
+      uids: [7687]
+    })
+  )
   try {
     await promise
   } catch (_) {}
 
-<<<<<<< HEAD
   const label = db
     .prepare(
       `
       select label from message_gmail_labels
-=======
-  const flag = db
-    .prepare(
-      `
-      select flag from message_flags
->>>>>>> 7debe52a
       join messages on message_id = messages.id
       where
         uid = @uid
@@ -277,13 +257,41 @@
     )
     .all({ uid: 7687 })
 
-<<<<<<< HEAD
   expect(label).toEqual([
     { label: "\\Important" },
     { label: "\\Sent" },
     { label: "\\Inbox" }
   ])
-=======
+})
+
+it("removes unread state changes from cache on failure", async () => {
+  mock(Connection.prototype.delFlags).mockImplementation(
+    (_data, _flags, cb) => {
+      cb(new Error("failed to mark message as unread"))
+    }
+  )
+  const promise = schedule(
+    actions.unmarkAsRead({
+      accountId: String(accountId),
+      box: allMail,
+      uids: [7687]
+    })
+  )
+  try {
+    await promise
+  } catch (_) {}
+
+  const flag = db
+    .prepare(
+      `
+      select flag from message_flags
+      join messages on message_id = messages.id
+      where
+        uid = @uid
+    `
+    )
+    .all({ uid: 7687 })
+
   expect(flag).toEqual([{ flag: "\\Seen" }])
 })
 
@@ -318,7 +326,6 @@
     .all({ uid: 7687 })
 
   expect(flag).toEqual([])
->>>>>>> 7debe52a
 })
 
 describe("sync", () => {
