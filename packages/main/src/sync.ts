--- conflicted
+++ resolved
@@ -289,11 +289,7 @@
     }
   }
 
-<<<<<<< HEAD
-  private captureResponses(
-=======
   private async captureResponses(
->>>>>>> 50956ab6
     responses: R<request.FetchResponse>
   ): Promise<cache.ID[]> {
     const context = {
@@ -336,14 +332,7 @@
       }
     })
 
-<<<<<<< HEAD
-    return kefirUtil
-      .takeAll(stream)
-      .map(xs => xs.filter(nonNull))
-      .toPromise()
-=======
     return (await kefirUtil.takeAll(stream)).filter(nonNull)
->>>>>>> 50956ab6
   }
 }
 
