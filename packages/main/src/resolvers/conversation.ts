import * as htmlToText from "html-to-text"
import { List, Seq } from "immutable"
import replyParser from "node-email-reply-parser"
import { idFromHeaderValue } from "poodle-common/lib/models/uri"
import * as cache from "../cache"
import { composeEdit, composeNewConversation, composeReply } from "../compose"
import {
  ConversationMutationsResolvers,
  ConversationResolvers,
  ConversationSearchResult,
  MutationResolvers,
  QueryResolvers
} from "../generated/graphql"
import { mustGetAccount } from "../models/account"
import * as C from "../models/conversation"
import { actions, schedule } from "../queue"
import { nonNull } from "../util/array"
import * as types from "./types"

export const Conversation: ConversationResolvers = {
  date(conversation: C.Conversation) {
    return lastUpdated(conversation)
  },

  from({ messages }: C.Conversation) {
    const latest = messages[messages.length - 1]
    return cache.getParticipants(latest.id, "from")[0]
  },

  labels({ messages }: C.Conversation) {
    return Seq(messages)
      .flatMap(message => cache.getLabels(message.id))
      .toSet()
      .toArray()
      .sort()
  },

  messageId({ messages }: C.Conversation) {
    const message = messages.find(msg => Boolean(msg.envelope_messageId))
    return message ? message.envelope_messageId : null
  },

  presentableElements(conversation: C.Conversation) {
    return C.getPresentableElements(conversation).toArray()
  },

  isRead({ messages }: C.Conversation) {
    return messages.every(message =>
      cache.getFlags(message.id).includes("\\Seen")
    )
  },

  isStarred({ messages }: C.Conversation) {
    return messages.some(message =>
      cache.getFlags(message.id).includes("\\Flagged")
    )
  },

  replyRecipients(conversation: C.Conversation, { fromAccountId }) {
    const account = mustGetAccount(fromAccountId)
    const recipients = C.getReplyParticipants(conversation, account)
    return recipients
  },

  snippet(conversation: C.Conversation) {
    const presentables = C.getPresentableElements(conversation)
    const latest = presentables.last(null)
    const content = latest && Seq(latest.contents).first(null)
    const visible = content && replyParser(content.content, true)
    const plainText =
      visible && content && content.subtype === "html"
        ? htmlToText.fromString(visible, {
            ignoreHref: true,
            ignoreImage: true
          })
        : visible
    return plainText && plainText.slice(0, 1024)
  },

  subject(conversation: C.Conversation) {
    return C.getSubject(conversation) || null
  }
}

export const ConversationMutations: ConversationMutationsResolvers = {
  async archive(_parent, { id }) {
    const thread = C.mustGetConversation(id)
    updateAction(thread.messages, (accountId, box, uids) => {
      schedule(
        actions.archive({
          accountId: String(accountId),
          box,
          uids
        })
      )
    })
    return thread
  },

  async flag(_parent, { ids, isFlagged }) {
    let threads: C.Conversation[] = []
    for (const id of ids) {
      const thread = C.mustGetConversation(id)
      updateAction(thread.messages, (accountId, box, uids) => {
<<<<<<< HEAD
        console.log(uids)
=======
>>>>>>> 08e6387f
        schedule(
          actions.setFlagged({
            accountId: String(accountId),
            box,
            uids: uids.slice(-1),
            isFlagged
          })
        )
      })
      threads.push(C.mustGetConversation(id))
    }
    return threads
  },

<<<<<<< HEAD
  async flagPresentable(_parent, { conversationId, id, isFlagged }) {
    const thread = C.mustGetConversation(conversationId)
    for (const message of thread.messages) {
      if (String(message.id) === id) {
        updateAction([message], (accountId, box, uids) => {
          schedule(
            actions.setFlagged({
              accountId: String(accountId),
              box,
              uids,
              isFlagged
            })
          )
        })
      }
    }

    return C.mustGetConversation(conversationId)
  },

=======
>>>>>>> 08e6387f
  async edit(_parent, { accountId, conversationId, revision, content }) {
    const account = mustGetAccount(accountId)
    const conversation = C.mustGetConversation(conversationId)
    const editedPart = cache.getPartByContentId(revision)
    const editedMessage = editedPart && cache.getMessage(editedPart.message_id)
    if (!editedPart || !editedMessage) {
      throw new Error("error locating message to edit")
    }
    schedule(
      actions.sendMessage({
        accountId,
        message: composeEdit({
          account,
          content,
          conversation,
          editedMessage,
          editedPart
        })
      })
    )
    return C.mustGetConversation(conversationId)
  },

  async reply(_parent, { accountId, id, content }) {
    const account = mustGetAccount(accountId)
    const conversation = C.mustGetConversation(id)
    schedule(
      actions.sendMessage({
        accountId,
        message: composeReply({ account, content, conversation })
      })
    )
    return C.mustGetConversation(id)
  },

  async setIsRead(_parent, { id, isRead }) {
    const thread = C.mustGetConversation(id)
    setIsRead(thread.messages, isRead)
    return thread
  },

  sendMessage(_parent, { accountId, message }) {
    const account = mustGetAccount(accountId)
    const composed = composeNewConversation({ account, message })
    const messageId = idFromHeaderValue(composed.attributes.envelope.messageId)
    schedule(
      actions.sendMessage({
        accountId,
        message: composed
      })
    )
    const thread = cache.getThread(messageId)
    if (!thread) {
      throw new Error("Error saving new message")
    }
    return thread
  }
}

function setIsRead(messages: cache.Message[], isRead: boolean) {
  const filtered = messages.filter(message => {
    const seen = cache.getFlags(message.id).includes("\\Seen")
    return isRead ? !seen : seen
  })
  updateAction(filtered, (accountId, box, uids) => {
    if (isRead) {
      schedule(
        actions.markAsRead({
          accountId: String(accountId),
          box,
          uids
        })
      )
    } else {
      schedule(
        actions.unmarkAsRead({
          accountId: String(accountId),
          box,
          uids
        })
      )
    }
  })
}

/**
 * Groups messages by account and box as a convenience for dispatching IMAP
 * requests.
 */
export function updateAction(
  messages: cache.Message[],
  fn: (accountId: cache.ID, box: cache.Box, uids: number[]) => void
) {
  const grouped = Seq(messages).groupBy(message =>
    List([message.account_id, message.box_id] as const)
  )
  for (const [grouping, msgs] of grouped) {
    const accountId = grouping.get(0)
    const boxId = grouping.get(1)
    const box = boxId && cache.getBox(boxId)
    if (!accountId || !box) {
      continue
    }
    const uids = msgs.map(message => message.uid).filter(nonNull)
    if (!uids.isEmpty()) {
      fn(accountId, box, uids.valueSeq().toArray())
    }
  }
}

const tokenPattern = /^\S+\s+/

export const queries: Partial<QueryResolvers> = {
  conversation(_parent, { id }): C.Conversation | null {
    return C.getConversation(id)
  },

  conversations(_parent, { query, specificityThreshold }) {
    // The given query string might partially overlap a conversation subject if
    // we are trying to provide suggestions as the user types. This code
    // searches for successively smaller portions of the query until getting
    // down to a single query, or to a point where there are too many results.
    function go(q: string): ConversationSearchResult[] {
      const results = cache.searchBySubject(q)
      if (specificityThreshold && results.length > specificityThreshold) {
        return []
      }
      if (results.length > 0) {
        return results.map(conversation => ({
          conversation,
          query: q
        }))
      }
      const nextQ = q.replace(tokenPattern, "")
      return nextQ === q ? [] : go(nextQ)
    }
    return go(query)
  }
}

export const mutations: Partial<MutationResolvers> = {
  conversations(_parent, params) {
    return params
  }
}

export function getConversations(
  account: types.Account,
  { label }: { label?: string | null }
): C.Conversation[] {
  return Seq(cache.getThreads(account.id))
    .filter(({ messages }) =>
      label
        ? messages.some(message => cache.getLabels(message.id).includes(label))
        : true
    )
    .sortBy(lastUpdated)
    .reverse()
    .toArray()
}

// Returns the date of the latest message
function lastUpdated({ messages }: C.Conversation): string {
  const latest = messages[messages.length - 1]
  return latest.date
}<|MERGE_RESOLUTION|>--- conflicted
+++ resolved
@@ -102,10 +102,6 @@
     for (const id of ids) {
       const thread = C.mustGetConversation(id)
       updateAction(thread.messages, (accountId, box, uids) => {
-<<<<<<< HEAD
-        console.log(uids)
-=======
->>>>>>> 08e6387f
         schedule(
           actions.setFlagged({
             accountId: String(accountId),
@@ -120,7 +116,6 @@
     return threads
   },
 
-<<<<<<< HEAD
   async flagPresentable(_parent, { conversationId, id, isFlagged }) {
     const thread = C.mustGetConversation(conversationId)
     for (const message of thread.messages) {
@@ -141,8 +136,6 @@
     return C.mustGetConversation(conversationId)
   },
 
-=======
->>>>>>> 08e6387f
   async edit(_parent, { accountId, conversationId, revision, content }) {
     const account = mustGetAccount(accountId)
     const conversation = C.mustGetConversation(conversationId)
