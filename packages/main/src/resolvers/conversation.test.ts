import { graphql } from "graphql"
import { default as Connection, default as imap } from "imap"
import * as cache from "../cache"
import { testThread } from "../cache/testFixtures"
import { composeEdit } from "../compose"
import db from "../db"
import { Conversation } from "../generated/graphql"
import ConnectionManager from "../managers/ConnectionManager"
import { queue } from "../queue"
import { mockConnection, mockFetchImplementation } from "../request/testHelpers"
import schema from "../schema"
import { sync } from "../sync"
import { mock } from "../testHelpers"
import * as promises from "../util/promises"

jest.mock("imap")

let account: cache.Account
let accountId: cache.ID
let connectionManager: ConnectionManager

beforeEach(async () => {
  const { lastInsertRowid } = db
    .prepare("insert into accounts (email) values (?)")
    .run("jesse@sitr.us")
  accountId = lastInsertRowid
  connectionManager = mockConnection()
  account = { id: accountId, email: "jesse@sitr.us" }
})

describe("when addressing conversations", () => {
  let conversation: Conversation
  let conversationId: string

  beforeEach(async () => {
    await sync(accountId, connectionManager)

    const result = await request(
      `
        query getConversations($accountId: ID!) {
          account(id: $accountId) {
            conversations {
              id
              presentableElements {
                contents {
                  resource { messageId, contentId }
                  revision { messageId, contentId }
                }
              }
            }
          }
        }
      `,
      { accountId }
    )
    expect(result).toMatchObject({ data: expect.anything() })
    conversation = result.data!.account.conversations[0]
    conversationId = conversation.id
  })

  it("gets metadata for a conversation from cache", async () => {
    const result = await request(
      `
        query getConversations($accountId: ID!) {
          account(id: $accountId) {
            conversations {
              id
              date
              from {
                name
                mailbox
                host
              }
              isRead
              replyRecipients(fromAccountId: $accountId) { to { name, mailbox, host }}
              snippet
              subject
            }
          }
        }
      `,
      { accountId }
    )
    expect(result).toMatchObject({
      data: {
        account: {
          conversations: [
            {
              id: "1624221157079778491",
              date: "2019-05-01T22:29:31.000Z",
              from: {
                name: "Jesse Hallett",
                mailbox: "jesse",
                host: "sitr.us"
              },
              isRead: true,
              replyRecipients: {
                to: [
                  {
                    name: "Jesse Hallett",
                    mailbox: "hallettj",
                    host: "gmail.com"
                  }
                ]
              },
              snippet: "A reply appears.",
              subject: "Test thread 2019-02"
            }
          ]
        }
      }
    })
  })

  it("gets conversations by label", async () => {
    const result = await request(
      `
        query getConversations($accountId: ID!, $label: String) {
          account(id: $accountId) {
            conversations(label: $label) {
              id
              date
              from {
                name
                mailbox
                host
              }
              isRead
              subject
            }
          }
        }
      `,
      { accountId, label: "My Label" }
    )
    expect(result).toMatchObject({
      data: {
        account: {
          conversations: []
        }
      }
    })
  })

  it("gets a list of presentable elements for a conversation", async () => {
    const result = await request(
      `
        query getConversation($conversationId: ID!) {
          conversation(id: $conversationId) {
            id
            presentableElements {
              id
              date
              from {
                name
                mailbox
                host
              }
              contents {
                type
                subtype
                content
              }
            }
          }
        }
      `,
      { conversationId: testThread[0].attributes["x-gm-thrid"] }
    )
    expect(result).toEqual({
      data: {
        conversation: {
          id: "1624221157079778491",
          presentableElements: [
            {
              id: expect.any(String),
              date: "2019-01-31T23:40:04.000Z",
              from: {
                name: "Jesse Hallett",
                mailbox: "hallettj",
                host: "gmail.com"
              },
              contents: [
                {
                  type: "text",
                  subtype: "html",
                  content: "<p>This is a test.</p>"
                }
              ]
            },
            {
              id: expect.any(String),
              date: "2019-05-01T22:29:31.000Z",
              from: {
                name: "Jesse Hallett",
                mailbox: "jesse",
                host: "sitr.us"
              },
              contents: [
                {
                  type: "text",
                  subtype: "plain",
                  content: "A reply appears."
                }
              ]
            }
          ]
        }
      }
    })
  })

  it("ignores duplicate copies of messages", async () => {
    mock(Connection.prototype.fetch).mockImplementation(
      mockFetchImplementation({
        thread: [
          testThread[0],
          testThread[1],
          {
            ...testThread[1],
            attributes: { ...testThread[1].attributes, uid: 9999 }
          }
        ]
      })
    )
    await sync(accountId, connectionManager)

    const result = await request(
      `
        query getConversation($conversationId: ID!) {
          conversation(id: $conversationId) {
            id
            presentableElements {
              id
              date
              from {
                name
                mailbox
                host
              }
              contents {
                type
                subtype
                content
              }
            }
          }
        }
      `,
      { conversationId: testThread[0].attributes["x-gm-thrid"] }
    )
    expect(result).toEqual({
      data: {
        conversation: {
          id: "1624221157079778491",
          presentableElements: [
            {
              id: expect.any(String),
              date: "2019-01-31T23:40:04.000Z",
              from: {
                name: "Jesse Hallett",
                mailbox: "hallettj",
                host: "gmail.com"
              },
              contents: [
                {
                  type: "text",
                  subtype: "html",
                  content: "<p>This is a test.</p>"
                }
              ]
            },
            {
              id: expect.any(String),
              date: "2019-05-01T22:29:31.000Z",
              from: {
                name: "Jesse Hallett",
                mailbox: "jesse",
                host: "sitr.us"
              },
              contents: [
                {
                  type: "text",
                  subtype: "plain",
                  content: "A reply appears."
                }
              ]
            }
          ]
        }
      }
    })
  })

  it("marks a conversation as read", async () => {
    mock(Connection.prototype.fetch).mockImplementation(
      mockFetchImplementation({
        thread: [
          {
            ...testThread[0],
            attributes: { ...testThread[0].attributes, flags: ["\\Answered"] },
            headers: testThread[0].headers
          },
          {
            ...testThread[1],
            attributes: { ...testThread[1].attributes, flags: [] }
          }
        ]
      })
    )
    await sync(accountId, connectionManager)

    const result = await request(
      `
        mutation setIsRead($conversationId: ID!, $isRead: Boolean!) {
          conversations {
            setIsRead(id: $conversationId, isRead: $isRead) {
              id
              isRead
            }
          }
        }
      `,
      { conversationId, isRead: true }
    )
    expect(result).toEqual({
      data: {
        conversations: {
          setIsRead: {
            id: conversationId,
            isRead: true
          }
        }
      }
    })
  })

  it("marks a conversation as unread", async () => {
    const result = await request(
      `
        mutation setIsRead($conversationId: ID!, $isRead: Boolean!) {
          conversations {
            setIsRead(id: $conversationId, isRead: $isRead) {
              id
              isRead
            }
          }
        }
      `,
      { conversationId, isRead: false }
    )
    expect(result).toEqual({
      data: {
        conversations: {
          setIsRead: {
            id: conversationId,
            isRead: false
          }
        }
      }
    })
  })

  it("archives a conversation", async () => {
    const result = await request(
      `
        mutation archive($conversationId: ID!) {
          conversations {
            archive(id: $conversationId) {
              id
              labels
            }
          }
        }
      `,
      { conversationId }
    )
    expect(result).toEqual({
      data: {
        conversations: {
          archive: {
            id: conversationId,
            labels: ["\\Important", "\\Sent"]
          }
        }
      }
    })
  })

  it("accepts a reply to a conversation", async () => {
    const result = await request(
      `
        mutation reply($accountId: ID!, $conversationId: ID!, $content: ContentInput!) {
          conversations {
            reply(accountId: $accountId, id: $conversationId, content: $content) {
              presentableElements {
                contents {
                  type
                  subtype
                  content
                }
              }
            }
          }
        }
      `,
      {
        accountId,
        conversationId,
        content: { type: "text", subtype: "plain", content: "this is a reply" }
      }
    )
    expect(result).toMatchObject({
      data: {
        conversations: {
          reply: {
            presentableElements: [
              {
                contents: [
                  {
                    type: "text",
                    subtype: "html",
                    content: "<p>This is a test.</p>"
                  }
                ]
              },
              {
                contents: [
                  {
                    type: "text",
                    subtype: "plain",
                    content: "A reply appears."
                  }
                ]
              },
              {
                contents: [
                  { type: "text", subtype: "plain", content: "this is a reply" }
                ]
              }
            ]
          }
        }
      }
    })
  })

  it("starts a new conversation", async () => {
    const result = await request(
      `
        mutation sendMessage($accountId: ID!, $message: MessageInput!) {
          conversations {
            sendMessage(accountId: $accountId, message: $message) {
              from {
                name
                mailbox
                host
              }
              presentableElements {
                contents {
                  type
                  subtype
                  content
                }
              }
              isRead
              subject
            }
          }
        }
      `,
      {
        accountId,
        message: {
          subject: "Sent from Poodle",
          to: [
            { name: "Jesse Hallett", mailbox: "hallettj", host: "gmail.com" }
          ],
          content: { type: "text", subtype: "plain", content: "hello there" }
        }
      }
    )
    expect(result).toMatchObject({
      data: {
        conversations: {
          sendMessage: {
            from: { name: null, mailbox: "jesse", host: "sitr.us" },
            presentableElements: [
              {
                contents: [
                  { type: "text", subtype: "plain", content: "hello there" }
                ]
              }
            ],
            isRead: true,
            subject: "Sent from Poodle"
          }
        }
      }
    })
  })

<<<<<<< HEAD
describe("searching", () => {
  it("lists conversations whose subject matches a given query", async () => {
    const result = await request(
      `
        query searchConversations($query: String!) {
          conversations(query: $query) {
            conversation {
              messageId
              subject
            }
            query
          }
        }
      `,
      { query: "test thread" }
    )
    expect(result).toMatchObject({
      data: {
        conversations: [
          {
            conversation: {
              messageId:
                "<CAGM-pNt++x_o=ZHd_apBYpYntkGWOxF2=Q7H-cGEDUoYUzPOfA@mail.gmail.com>",
              subject: "Test thread 2019-02"
            },
            query: "test thread"
          }
        ]
      }
    })
  })

  it("list conversations whose subject partially overlaps with a given query", async () => {
    const result = await request(
      `
        query searchConversations($query: String!) {
          conversations(query: $query) {
            conversation {
              messageId
              subject
            }
            query
          }
        }
      `,
      { query: "refer to the test thread" }
    )
    expect(result).toMatchObject({
      data: {
        conversations: [
          {
            conversation: {
              messageId:
                "<CAGM-pNt++x_o=ZHd_apBYpYntkGWOxF2=Q7H-cGEDUoYUzPOfA@mail.gmail.com>",
              subject: "Test thread 2019-02"
            },
            query: "test thread"
          }
        ]
      }
    })
  })
})

async function sendEdit(content: {
  type: string
  subtype: string
  content: string
}) {
  const { resource, revision } = conversation.presentableElements[1].contents[0]
  const result = await request(
    `
=======
  it("sends an edit", async () => {
    const revisedContent = "What I meant to say was, hi."
    const result = await sendEdit({
      type: "text",
      subtype: "plain",
      content: revisedContent
    })
    expect(result).toMatchObject({
      data: {
        conversations: {
          edit: {
            from: { name: null, mailbox: "jesse", host: "sitr.us" },
            presentableElements: [
              {
                contents: [
                  {
                    type: "text",
                    subtype: "html",
                    content: "<p>This is a test.</p>"
                  }
                ]
              },
              {
                contents: [
                  { type: "text", subtype: "plain", content: revisedContent }
                ]
              }
            ],
            isRead: true,
            subject: "Test thread 2019-02"
          }
        }
      }
    })
  })

  it("applies edits to get updated content", async () => {
    const orig = cache.getThreads(accountId)[0]
    const message = testThread[1].attributes
    const part = message.struct![0] as imap.ImapMessagePart
    const revisedContent = "What I meant to say was, hi."
    const editMessage = composeEdit({
      account,
      content: {
        type: "text",
        subtype: "plain",
        content: revisedContent
      },
      conversation: orig,
      editedMessage: { envelope_messageId: message.envelope.messageId },
      editedPart: {
        content_id: part.id
      },
      resource: {
        messageId: message.envelope.messageId,
        contentId: part.id
      }
    })
    editMessage.attributes.uid = 9000
    const threadWithEdit = [...testThread, editMessage]
    mock(Connection.prototype.fetch).mockImplementation(
      mockFetchImplementation({ thread: threadWithEdit })
    )
    await sync(accountId, connectionManager)

    const result = await request(
      `
        query getConversation($conversationId: ID!) {
          conversation(id: $conversationId) {
            presentableElements {
              date
              from {
                name
                mailbox
                host
              }
              editedAt
              editedBy {
                name
                mailbox
                host
              }
              contents {
                type
                subtype
                content
              }
            }
          }
        }
      `,
      { conversationId: testThread[0].attributes["x-gm-thrid"] }
    )
    expect(result).toMatchObject({
      data: {
        conversation: {
          presentableElements: [
            {
              date: "2019-01-31T23:40:04.000Z",
              from: {
                name: "Jesse Hallett",
                mailbox: "hallettj",
                host: "gmail.com"
              },
              contents: [
                {
                  type: "text",
                  subtype: "html",
                  content: "<p>This is a test.</p>"
                }
              ]
            },
            {
              date: "2019-05-01T22:29:31.000Z",
              from: {
                name: "Jesse Hallett",
                mailbox: "jesse",
                host: "sitr.us"
              },
              editedAt: editMessage.attributes.date.toISOString(),
              editedBy: {
                mailbox: "jesse",
                host: "sitr.us"
              },
              contents: [
                {
                  type: "text",
                  subtype: "plain",
                  content: revisedContent
                }
              ]
            }
          ]
        }
      }
    })
  })

  async function sendEdit(content: {
    type: string
    subtype: string
    content: string
  }) {
    const {
      resource,
      revision
    } = conversation.presentableElements[1].contents[0]
    const result = await request(
      `
>>>>>>> 48c92988
      mutation editMessage(
        $accountId: ID!,
        $conversationId: ID!,
        $resource: PartSpecInput!,
        $revision: PartSpecInput!,
        $content: ContentInput!
      ) {
        conversations {
          edit(
            accountId: $accountId,
            conversationId: $conversationId,
            resource: $resource,
            revision: $revision,
            content: $content
          ) {
            from {
              name
              mailbox
              host
            }
            presentableElements {
              contents {
                type
                subtype
                content
              }
            }
            isRead
            subject
          }
        }
      }
    `,
      {
        accountId,
        conversationId,
        resource,
        revision,
        content
      }
    )
    expect(result).toMatchObject({ data: expect.anything() })
    return result
  }
})

describe("when addressing replies", () => {
  it("sends to a previous message's replyTo address when one is provided", async () => {
    mock(Connection.prototype.fetch).mockImplementation(
      mockFetchImplementation({
        thread: [
          testThread[0],
          {
            ...testThread[1],
            attributes: {
              ...testThread[1].attributes,
              envelope: {
                ...testThread[1].attributes.envelope,
                replyTo: [
                  { name: "Jesse Hallett", mailbox: "jesse", host: "test.com" }
                ]
              }
            }
          }
        ]
      })
    )
    await sync(accountId, connectionManager)

    const result = await request(
      `
        query getConversation($conversationId: ID!, $accountId: ID!) {
          conversation(id: $conversationId) {
            id
            replyRecipients(fromAccountId: $accountId) {
              from {
                name
                mailbox
                host
              }
              to {
                name
                mailbox
                host
              }
              cc {
                name
                mailbox
                host
              }
            }
          }
        } 
      `,
      { conversationId: testThread[1].attributes["x-gm-thrid"], accountId }
    )
    expect(result).toEqual({
      data: {
        conversation: {
          id: "1624221157079778491",
          replyRecipients: {
            from: [
              {
                name: null,
                mailbox: "jesse",
                host: "sitr.us"
              }
            ],
            to: [
              {
                name: "Jesse Hallett",
                mailbox: "hallettj",
                host: "gmail.com"
              },
              {
                name: "Jesse Hallett",
                mailbox: "jesse",
                host: "test.com"
              }
            ],
            cc: []
          }
        }
      }
    })
  })
})

function request(query: string, variables?: Record<string, any>) {
  return graphql(schema, query, null, null, variables)
}

afterEach(async () => {
  db.prepare("delete from accounts").run()
  await promises.lift0(cb => queue.destroy(cb))
})<|MERGE_RESOLUTION|>--- conflicted
+++ resolved
@@ -37,20 +37,20 @@
 
     const result = await request(
       `
-        query getConversations($accountId: ID!) {
-          account(id: $accountId) {
-            conversations {
-              id
-              presentableElements {
-                contents {
-                  resource { messageId, contentId }
-                  revision { messageId, contentId }
-                }
-              }
-            }
-          }
-        }
-      `,
+      query getConversations($accountId: ID!) {
+        account(id: $accountId) {
+          conversations {
+            id
+            presentableElements {
+              contents {
+                resource { messageId, contentId }
+                revision { messageId, contentId }
+              }
+            }
+          }
+        }
+      }
+    `,
       { accountId }
     )
     expect(result).toMatchObject({ data: expect.anything() })
@@ -61,24 +61,24 @@
   it("gets metadata for a conversation from cache", async () => {
     const result = await request(
       `
-        query getConversations($accountId: ID!) {
-          account(id: $accountId) {
-            conversations {
-              id
-              date
-              from {
-                name
-                mailbox
-                host
-              }
-              isRead
-              replyRecipients(fromAccountId: $accountId) { to { name, mailbox, host }}
-              snippet
-              subject
-            }
-          }
-        }
-      `,
+      query getConversations($accountId: ID!) {
+        account(id: $accountId) {
+          conversations {
+            id
+            date
+            from {
+              name
+              mailbox
+              host
+            }
+            isRead
+            replyRecipients(fromAccountId: $accountId) { to { name, mailbox, host }}
+            snippet
+            subject
+          }
+        }
+      }
+    `,
       { accountId }
     )
     expect(result).toMatchObject({
@@ -115,22 +115,22 @@
   it("gets conversations by label", async () => {
     const result = await request(
       `
-        query getConversations($accountId: ID!, $label: String) {
-          account(id: $accountId) {
-            conversations(label: $label) {
-              id
-              date
-              from {
-                name
-                mailbox
-                host
-              }
-              isRead
-              subject
-            }
-          }
-        }
-      `,
+      query getConversations($accountId: ID!, $label: String) {
+        account(id: $accountId) {
+          conversations(label: $label) {
+            id
+            date
+            from {
+              name
+              mailbox
+              host
+            }
+            isRead
+            subject
+          }
+        }
+      }
+    `,
       { accountId, label: "My Label" }
     )
     expect(result).toMatchObject({
@@ -145,26 +145,26 @@
   it("gets a list of presentable elements for a conversation", async () => {
     const result = await request(
       `
-        query getConversation($conversationId: ID!) {
-          conversation(id: $conversationId) {
+      query getConversation($conversationId: ID!) {
+        conversation(id: $conversationId) {
+          id
+          presentableElements {
             id
-            presentableElements {
-              id
-              date
-              from {
-                name
-                mailbox
-                host
-              }
-              contents {
-                type
-                subtype
-                content
-              }
-            }
-          }
-        }
-      `,
+            date
+            from {
+              name
+              mailbox
+              host
+            }
+            contents {
+              type
+              subtype
+              content
+            }
+          }
+        }
+      }
+    `,
       { conversationId: testThread[0].attributes["x-gm-thrid"] }
     )
     expect(result).toEqual({
@@ -227,26 +227,26 @@
 
     const result = await request(
       `
-        query getConversation($conversationId: ID!) {
-          conversation(id: $conversationId) {
+      query getConversation($conversationId: ID!) {
+        conversation(id: $conversationId) {
+          id
+          presentableElements {
             id
-            presentableElements {
-              id
-              date
-              from {
-                name
-                mailbox
-                host
-              }
-              contents {
-                type
-                subtype
-                content
-              }
-            }
-          }
-        }
-      `,
+            date
+            from {
+              name
+              mailbox
+              host
+            }
+            contents {
+              type
+              subtype
+              content
+            }
+          }
+        }
+      }
+    `,
       { conversationId: testThread[0].attributes["x-gm-thrid"] }
     )
     expect(result).toEqual({
@@ -312,15 +312,15 @@
 
     const result = await request(
       `
-        mutation setIsRead($conversationId: ID!, $isRead: Boolean!) {
-          conversations {
-            setIsRead(id: $conversationId, isRead: $isRead) {
-              id
-              isRead
-            }
-          }
-        }
-      `,
+      mutation setIsRead($conversationId: ID!, $isRead: Boolean!) {
+        conversations {
+          setIsRead(id: $conversationId, isRead: $isRead) {
+            id
+            isRead
+          }
+        }
+      }
+    `,
       { conversationId, isRead: true }
     )
     expect(result).toEqual({
@@ -338,15 +338,15 @@
   it("marks a conversation as unread", async () => {
     const result = await request(
       `
-        mutation setIsRead($conversationId: ID!, $isRead: Boolean!) {
-          conversations {
-            setIsRead(id: $conversationId, isRead: $isRead) {
-              id
-              isRead
-            }
-          }
-        }
-      `,
+      mutation setIsRead($conversationId: ID!, $isRead: Boolean!) {
+        conversations {
+          setIsRead(id: $conversationId, isRead: $isRead) {
+            id
+            isRead
+          }
+        }
+      }
+    `,
       { conversationId, isRead: false }
     )
     expect(result).toEqual({
@@ -364,15 +364,15 @@
   it("archives a conversation", async () => {
     const result = await request(
       `
-        mutation archive($conversationId: ID!) {
-          conversations {
-            archive(id: $conversationId) {
-              id
-              labels
-            }
-          }
-        }
-      `,
+      mutation archive($conversationId: ID!) {
+        conversations {
+          archive(id: $conversationId) {
+            id
+            labels
+          }
+        }
+      }
+    `,
       { conversationId }
     )
     expect(result).toEqual({
@@ -390,20 +390,20 @@
   it("accepts a reply to a conversation", async () => {
     const result = await request(
       `
-        mutation reply($accountId: ID!, $conversationId: ID!, $content: ContentInput!) {
-          conversations {
-            reply(accountId: $accountId, id: $conversationId, content: $content) {
-              presentableElements {
-                contents {
-                  type
-                  subtype
-                  content
-                }
-              }
-            }
-          }
-        }
-      `,
+      mutation reply($accountId: ID!, $conversationId: ID!, $content: ContentInput!) {
+        conversations {
+          reply(accountId: $accountId, id: $conversationId, content: $content) {
+            presentableElements {
+              contents {
+                type
+                subtype
+                content
+              }
+            }
+          }
+        }
+      }
+    `,
       {
         accountId,
         conversationId,
@@ -448,27 +448,27 @@
   it("starts a new conversation", async () => {
     const result = await request(
       `
-        mutation sendMessage($accountId: ID!, $message: MessageInput!) {
-          conversations {
-            sendMessage(accountId: $accountId, message: $message) {
-              from {
-                name
-                mailbox
-                host
-              }
-              presentableElements {
-                contents {
-                  type
-                  subtype
-                  content
-                }
-              }
-              isRead
-              subject
-            }
-          }
-        }
-      `,
+      mutation sendMessage($accountId: ID!, $message: MessageInput!) {
+        conversations {
+          sendMessage(accountId: $accountId, message: $message) {
+            from {
+              name
+              mailbox
+              host
+            }
+            presentableElements {
+              contents {
+                type
+                subtype
+                content
+              }
+            }
+            isRead
+            subject
+          }
+        }
+      }
+    `,
       {
         accountId,
         message: {
@@ -500,80 +500,6 @@
     })
   })
 
-<<<<<<< HEAD
-describe("searching", () => {
-  it("lists conversations whose subject matches a given query", async () => {
-    const result = await request(
-      `
-        query searchConversations($query: String!) {
-          conversations(query: $query) {
-            conversation {
-              messageId
-              subject
-            }
-            query
-          }
-        }
-      `,
-      { query: "test thread" }
-    )
-    expect(result).toMatchObject({
-      data: {
-        conversations: [
-          {
-            conversation: {
-              messageId:
-                "<CAGM-pNt++x_o=ZHd_apBYpYntkGWOxF2=Q7H-cGEDUoYUzPOfA@mail.gmail.com>",
-              subject: "Test thread 2019-02"
-            },
-            query: "test thread"
-          }
-        ]
-      }
-    })
-  })
-
-  it("list conversations whose subject partially overlaps with a given query", async () => {
-    const result = await request(
-      `
-        query searchConversations($query: String!) {
-          conversations(query: $query) {
-            conversation {
-              messageId
-              subject
-            }
-            query
-          }
-        }
-      `,
-      { query: "refer to the test thread" }
-    )
-    expect(result).toMatchObject({
-      data: {
-        conversations: [
-          {
-            conversation: {
-              messageId:
-                "<CAGM-pNt++x_o=ZHd_apBYpYntkGWOxF2=Q7H-cGEDUoYUzPOfA@mail.gmail.com>",
-              subject: "Test thread 2019-02"
-            },
-            query: "test thread"
-          }
-        ]
-      }
-    })
-  })
-})
-
-async function sendEdit(content: {
-  type: string
-  subtype: string
-  content: string
-}) {
-  const { resource, revision } = conversation.presentableElements[1].contents[0]
-  const result = await request(
-    `
-=======
   it("sends an edit", async () => {
     const revisedContent = "What I meant to say was, hi."
     const result = await sendEdit({
@@ -641,30 +567,30 @@
 
     const result = await request(
       `
-        query getConversation($conversationId: ID!) {
-          conversation(id: $conversationId) {
-            presentableElements {
-              date
-              from {
-                name
-                mailbox
-                host
-              }
-              editedAt
-              editedBy {
-                name
-                mailbox
-                host
-              }
-              contents {
-                type
-                subtype
-                content
-              }
-            }
-          }
-        }
-      `,
+      query getConversation($conversationId: ID!) {
+        conversation(id: $conversationId) {
+          presentableElements {
+            date
+            from {
+              name
+              mailbox
+              host
+            }
+            editedAt
+            editedBy {
+              name
+              mailbox
+              host
+            }
+            contents {
+              type
+              subtype
+              content
+            }
+          }
+        }
+      }
+    `,
       { conversationId: testThread[0].attributes["x-gm-thrid"] }
     )
     expect(result).toMatchObject({
@@ -712,6 +638,70 @@
     })
   })
 
+  describe("searching", () => {
+    it("lists conversations whose subject matches a given query", async () => {
+      const result = await request(
+        `
+        query searchConversations($query: String!) {
+          conversations(query: $query) {
+            conversation {
+              messageId
+              subject
+            }
+            query
+          }
+        }
+      `,
+        { query: "test thread" }
+      )
+      expect(result).toMatchObject({
+        data: {
+          conversations: [
+            {
+              conversation: {
+                messageId:
+                  "<CAGM-pNt++x_o=ZHd_apBYpYntkGWOxF2=Q7H-cGEDUoYUzPOfA@mail.gmail.com>",
+                subject: "Test thread 2019-02"
+              },
+              query: "test thread"
+            }
+          ]
+        }
+      })
+    })
+
+    it("list conversations whose subject partially overlaps with a given query", async () => {
+      const result = await request(
+        `
+        query searchConversations($query: String!) {
+          conversations(query: $query) {
+            conversation {
+              messageId
+              subject
+            }
+            query
+          }
+        }
+      `,
+        { query: "refer to the test thread" }
+      )
+      expect(result).toMatchObject({
+        data: {
+          conversations: [
+            {
+              conversation: {
+                messageId:
+                  "<CAGM-pNt++x_o=ZHd_apBYpYntkGWOxF2=Q7H-cGEDUoYUzPOfA@mail.gmail.com>",
+                subject: "Test thread 2019-02"
+              },
+              query: "test thread"
+            }
+          ]
+        }
+      })
+    })
+  })
+
   async function sendEdit(content: {
     type: string
     subtype: string
@@ -723,7 +713,6 @@
     } = conversation.presentableElements[1].contents[0]
     const result = await request(
       `
->>>>>>> 48c92988
       mutation editMessage(
         $accountId: ID!,
         $conversationId: ID!,
