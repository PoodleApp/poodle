--- conflicted
+++ resolved
@@ -119,15 +119,12 @@
         isRead: cache
           .getFlags(latestEdit ? latestEdit.revision.message.id : message.id)
           .includes("\\Seen"),
-<<<<<<< HEAD
         isDraft: cache
           .getFlags(latestEdit ? latestEdit.revision.message.id : message.id)
           .includes("\\Draft"),
-=======
         isStarred: resources.some(r =>
           cache.getFlags(r.revision.message.id).includes("\\Flagged")
         ),
->>>>>>> cc40d1b6
         contents: resources
           .valueSeq()
           .map(getPresentableContent)
