import { convert } from "encoding"
import imap from "imap"
import { Collection, is, List, Seq } from "immutable"
import * as cache from "../cache"
import { Content, Presentable, Participants } from "../generated/graphql"
import { uniqBy } from "../util/immutable"
import * as Addr from "./Address"
import { inlineContentParts } from "./Message"
import { idFromHeaderValue, parseMidUri } from "./uri"

export interface Conversation {
  id: string
  messages: cache.Message[]
}

export function getConversation(id: string): Conversation | null {
  return cache.getThread(id)
}

export function mustGetConversation(id: string): Conversation {
  const conversation = getConversation(id)
  if (!conversation) {
    throw new Error(`Cannot find conversation with ID, ${id}`)
  }
  return conversation
}

export function getSubject(conversation: Conversation): string | undefined {
  const earliest = conversation.messages[0]
  return earliest.envelope_subject
}

export function getReplyParticipants(
  conversation: Conversation,
  sender: cache.Account
): Participants {
<<<<<<< HEAD
  const senderAddress = Addr.build(sender)
  const participants = getParticipants(conversation)

=======
  const senderAddress = Addr.build(sender)!
  const participants = getParticipantMap(conversation)
>>>>>>> efc40668
  const to = uniqBy(
    Addr.normalizedEmail,
    List(
      participants
        .replyTo!.concat(participants.to)
        .filter(p => !Addr.equals(senderAddress, p))
    )
  )
    .sortBy(Addr.formatAddress)
    .toArray()

  const cc = uniqBy(
    Addr.normalizedEmail,
    List(
      participants.cc.filter(
        p =>
          !Addr.equals(senderAddress, p) && !to.some(p_ => Addr.equals(p, p_))
      )
    )
  )
    .sortBy(Addr.formatAddress)
    .toArray()

  const replyTo = uniqBy(
    Addr.normalizedEmail,
    List(
      participants.replyTo!.filter(
        p => !participants.to.some(p_ => Addr.equals(p, p_))
      )
    )
  )
    .sortBy(Addr.formatAddress)
    .toArray()

  return { to, cc, replyTo, from: [senderAddress] }
}

function getParticipants(conversation: Conversation): Participants {
  const [to, cc, replyTo] = (["to", "cc", "replyTo"] as const).map(type =>
    Seq(conversation.messages)
      .flatMap(message => {
        if (type === "replyTo") {
          const replyParts = cache.getParticipants(message.id, type)
          return replyParts.length !== 0
            ? replyParts
            : cache.getParticipants(message.id, "from")
        }
        return cache.getParticipants(message.id, type)
      })
      .toArray()
  )
  return { to, cc, replyTo }
}

type PartSpec = { messageId: string; contentId: string | null | undefined }
type Revision = { message: cache.Message; part: cache.MessagePart }
type Edit = {
  resource: PartSpec
  old: List<PartSpec>
  new: PartSpec
  result: Revision
}

export function getPresentableElements({
  messages
}: Conversation): Collection.Indexed<Presentable> {
  const initialContents = Seq(messages).flatMap(getContentParts)
  const edits = Seq(messages).flatMap(getEdits)
  const editedContents = initialContents.map(resource => ({
    resource,
    revision: walkGraph(edits, List([resource]), resource).lastNonConflict
  }))
  return editedContents
    .groupBy(({ resource }) => resource.message)
    .entrySeq()
    .map(([message, resources]) => {
      const latestEdit = resources
        .filter(isEdited)
        .sortBy(r => r.revision.message.date)
        .last(undefined)
      return {
        id: String(message.id),
        contents: resources
          .valueSeq()
          .map(getPresentableContent)
          .toArray(),
        date: message.date,
        from: cache.getParticipants(message.id, "from")[0],
        editedAt: latestEdit && latestEdit.revision.message.date,
        editedBy:
          latestEdit &&
          cache.getParticipants(latestEdit.revision.message.id, "from")[0]
      }
    })
}

function getContentParts(message: cache.Message): List<Revision> {
  return inlineContentParts(cache.getStruct(message.id)).map(part => {
    const cachedPart =
      part.partID &&
      cache.getPartByPartId({ messageId: message.id, partId: part.partID })
    if (!cachedPart) {
      throw new Error("could not get message part from cache")
    }
    return {
      message,
      part: cachedPart
    }
  })
}

function walkGraphOneStep(
  edges: Collection.Indexed<Edit>,
  start: Revision
): List<Revision> {
  return edges.reduce((finishes, edge) => {
    if (
      start.part.content_id &&
      edge.old.some(
        ({ messageId, contentId }) =>
          compareIds(messageId, start.message.envelope_messageId) &&
          compareIds(contentId, start.part.content_id)
      )
    ) {
      return finishes.push(edge.result)
    } else {
      return finishes
    }
  }, List())
}

function walkGraph(
  edges: Collection.Indexed<Edit>,
  starts: Collection.Indexed<Revision>,
  lastNonConflict: Revision
): { finishes: List<Revision>; lastNonConflict: Revision } {
  const finishes = List(
    uniqBy(
      revision =>
        List([revision.message.envelope_messageId, revision.part.content_id]),
      starts.flatMap(start => walkGraphOneStep(edges, start))
    )
  )
  const nonConflict =
    finishes.size === 1 ? finishes.first<Revision>() : lastNonConflict
  return is(starts, finishes)
    ? { finishes, lastNonConflict: nonConflict }
    : walkGraph(edges, finishes, nonConflict)
}

function getEdits(message: cache.Message): List<Edit> {
  return List(cache.getEditsFromMessage(message.id)).flatMap(part => {
    const rev = parseReplaces(message, part)
    return rev ? [rev] : []
  })
}

function parseReplaces(
  message: cache.Message,
  part: cache.MessagePart & { replaces: string }
): Edit | null {
  const json = JSON.parse(part.replaces)
  const values = parseReplacesValues(json)
  const resourceRaw: string | undefined = json.params && json.params.resource
  // TODO: change this so that `resource` param is required
  const resource = resourceRaw
    ? parsePartSpec(resourceRaw)
    : parsePartSpec(values && values[0])
  const old =
    values &&
    List(values).flatMap(value => {
      const parsed = parsePartSpec(value)
      return parsed ? [parsed] : []
    })
  if (old && !old.isEmpty() && resource && part.content_id) {
    return {
      resource,
      old,
      new: {
        messageId: message.envelope_messageId,
        contentId: part.content_id
      },
      result: { message, part }
    }
  } else {
    return null
  }
}

function parseReplacesValues(
  json: string | { value: string | string[] }
): string[] | null {
  if (typeof json === "string") {
    return [json]
  }
  if (typeof json.value === "string") {
    return [json.value]
  }
  if (Array.isArray(json.value)) {
    return json.value
  }
  return null
}

function parsePartSpec(value: string | null | undefined): PartSpec | null {
  const parsed = value && parseMidUri(idFromHeaderValue(value))
  if (parsed && parsed.messageId && parsed.contentId) {
    return {
      messageId: parsed.messageId,
      contentId: parsed.contentId
    }
  }
  return null
}

function getPresentableContent({
  resource,
  revision
}: {
  resource: Revision
  revision: Revision
}): Content {
  const { message, part } = revision
  const content = cache.getBody(message.id, part)
  const charset = part.params_charset
  const decoded =
    content && (charset ? convert(content, "utf8", charset) : content)
  const contentMeta = decoded
    ? {
        type: part.type || "text",
        subtype: part.subtype || "plain",
        content: decoded.toString("utf8")
      }
    : fallbackContent()
  return {
    ...contentMeta,
    resource: partSpec(resource),
    revision: partSpec(revision)
  }
}

function fallbackContent() {
  return {
    type: "text",
    subtype: "plain",
    content: "[content missing]"
  }
}

function partSpec({ message, part }: Revision): PartSpec {
  return {
    messageId: message.envelope_messageId,
    contentId: part.content_id
  }
}

const angleBracketPattern = /^<(.*)>$/

function compareIds(
  a: string | null | undefined,
  b: string | null | undefined
): boolean {
  if (!a || !b) {
    return false
  }
  return (
    a.replace(angleBracketPattern, "$1") ===
    b.replace(angleBracketPattern, "$1")
  )
}

function isEdited({
  resource,
  revision
}: {
  resource: Revision
  revision: Revision
}): boolean {
  return resource !== revision
}<|MERGE_RESOLUTION|>--- conflicted
+++ resolved
@@ -34,14 +34,8 @@
   conversation: Conversation,
   sender: cache.Account
 ): Participants {
-<<<<<<< HEAD
-  const senderAddress = Addr.build(sender)
-  const participants = getParticipants(conversation)
-
-=======
   const senderAddress = Addr.build(sender)!
   const participants = getParticipantMap(conversation)
->>>>>>> efc40668
   const to = uniqBy(
     Addr.normalizedEmail,
     List(
