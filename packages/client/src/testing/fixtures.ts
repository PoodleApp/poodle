import * as graphql from "../generated/graphql"

export const conversation: graphql.Conversation = {
  __typename: "Conversation",
  id: "1",
  date: "2019-06-17T17:20:20.806Z",
  from: {
    __typename: "Address",
    name: null,
    mailbox: "jesse",
    host: "sitr.us"
  },
  labels: [],
  replyRecipients: {
    __typename: "Participants",
    to: [
      {
        __typename: "Address",
        name: null,
        mailbox: "jesse",
        host: "sitr.us"
      }
    ],
    from: [],
    cc: []
  },
  presentableElements: [
    {
      __typename: "Presentable",
      id: "11",
      isRead: true,
      isStarred: false,
      contents: [
        {
          __typename: "Content",
          revision: {
            __typename: "PartSpec",
            messageId:
              "CAGM-pNt++x_o=ZHd_apBYpYntkGWOxF2=Q7H-cGEDUoYUzPOfA@mail.gmail.com",
            contentId: "text"
          },
          resource: {
            __typename: "PartSpec",
            messageId:
              "CAGM-pNt++x_o=ZHd_apBYpYntkGWOxF2=Q7H-cGEDUoYUzPOfA@mail.gmail.com",
            contentId: "text"
          },
          type: "text",
          subtype: "plain",
          content: "Hello from test",
          disposition: graphql.Disposition.Inline,
          filename: null,
          name: null
        }
      ],
      date: "2019-06-17T17:20:20.806Z",
      from: {
        __typename: "Address",
        name: null,
        mailbox: "jesse",
        host: "sitr.us"
      },
      editedAt: null,
      editedBy: null
    },
    {
      __typename: "Presentable",
      id: "12",
      isRead: true,
      isStarred: false,
      contents: [
        {
          __typename: "Content",
          revision: {
            __typename: "PartSpec",
            messageId:
              "CAGM-pNvwffuB_LRE4zP7vaO2noOQ0p0qJ8UmSONP3k8ycyo3HA@mail.gmail.com",
            contentId: "replytext"
          },
          resource: {
            __typename: "PartSpec",
            messageId:
              "CAGM-pNvwffuB_LRE4zP7vaO2noOQ0p0qJ8UmSONP3k8ycyo3HA@mail.gmail.com",
            contentId: "replytext"
          },
          type: "text",
          subtype: "plain",
          content: "Hello from next test",
          disposition: graphql.Disposition.Inline,
          filename: null,
          name: null
        }
      ],
      date: "2019-07-17T17:20:20.806Z",
      from: {
        __typename: "Address",
        name: null,
        mailbox: "ben",
        host: "test.us"
      },
      editedAt: null,
      editedBy: null
    },
    {
      __typename: "Presentable",
      id: "13",
      isRead: true,
<<<<<<< HEAD
=======
      isStarred: false,
>>>>>>> ce31d5ab
      contents: [
        {
          __typename: "Content",
          revision: {
            __typename: "PartSpec",
            messageId: "4962f41f-c675-4b6f-a1b6-ee72b41833ee@mail.gmail.com",
            contentId: "replytext"
          },
          resource: {
            __typename: "PartSpec",
            messageId: "4962f41f-c675-4b6f-a1b6-ee72b41833ee@mail.gmail.com",
            contentId: "replytext"
          },
          type: "image",
          subtype: "jpeg",
          content: "",
          disposition: graphql.Disposition.Attachment,
          filename: "cat.jpg",
          name: null
        }
      ],
      date: "2019-07-26T15:57:24.301Z",
      from: {
        __typename: "Address",
        name: null,
        mailbox: "carina",
        host: "test.us"
      },
      editedAt: null,
      editedBy: null
    }
  ],
  isStarred: false,
  isRead: true,
  snippet: "Hello from test",
  subject: "Test Thread"
}

export const conversation2: graphql.Conversation = {
  __typename: "Conversation",
  id: "2",
  date: "2019-07-19T12:03:11.114Z",
  from: {
    __typename: "Address",
    name: null,
    mailbox: "jesse",
    host: "sitr.us"
  },
  labels: [],
  replyRecipients: {
    __typename: "Participants",
    to: [
      {
        __typename: "Address",
        name: null,
        mailbox: "jesse",
        host: "sitr.us"
      }
    ],
    from: [],
    cc: []
  },
  presentableElements: [
    {
      __typename: "Presentable",
      id: "11",
      isStarred: false,
      isRead: true,
      contents: [
        {
          __typename: "Content",
          revision: {
            __typename: "PartSpec",
            messageId:
              "CAGM-pNt++x_o=ZHd_apBYpYntkGWOxF2=Q7H-sthaorcheuano@mail.gmail.com",
            contentId: "anotherconvotext"
          },
          resource: {
            __typename: "PartSpec",
            messageId:
              "CAGM-pNt++x_o=ZHd_apBYpYntkGWOxF2=Q7H-sthaorcheuano@mail.gmail.com",
            contentId: "anotherconvotext"
          },
          type: "text",
          subtype: "plain",
          content: "It's another conversation"
        }
      ],
      date: "2019-07-19T12:03:11.114Z",
      from: {
        __typename: "Address",
        name: null,
        mailbox: "jesse",
        host: "sitr.us"
      },
      editedAt: null,
      editedBy: null
    },
    {
      __typename: "Presentable",
      id: "12",
      isRead: true,
      isStarred: false,
      contents: [
        {
          __typename: "Content",
          revision: {
            __typename: "PartSpec",
            messageId: "sacoehuracoheuntahoestam.cmanachtoeu@mail.gmail.com",
            contentId: "anotherreplytext"
          },
          resource: {
            __typename: "PartSpec",
            messageId: "sacoehuracoheuntahoestam.cmanachtoeu@mail.gmail.com",
            contentId: "anotherreplytext"
          },
          type: "text",
          subtype: "plain",
          content: "What, again?"
        }
      ],
      date: "2019-07-19T12:21:00.002Z",
      from: {
        __typename: "Address",
        name: null,
        mailbox: "ben",
        host: "test.us"
      },
      editedAt: null,
      editedBy: null
    }
  ],
  isRead: true,
  isStarred: false,
  snippet: "What, again?",
  subject: "Another conversation"
}

export const account: Omit<graphql.Account, "search"> = {
  __typename: "Account",
  id: "1",
  conversations: [conversation],
  email: "jesse@sitr.us",
  loggedIn: true,
  messages: []
}

export const getConversationMock = {
  request: {
    query: graphql.GetConversationDocument,
    variables: { id: conversation.id, accountId: account.id }
  },
  result: {
    data: {
      conversation
    }
  }
}

export const getAccountMock = {
  request: {
    query: graphql.GetAccountDocument,
    variables: { accountId: account.id }
  },
  result: {
    data: {
      account
    }
  }
}

export const archiveMock = {
  request: {
    query: graphql.ArchiveDocument,
    variables: { conversationId: conversation.id }
  },
  result: {
    data: {
      conversations: {
        __typename: "ConversationMutations",
        archive: conversation
      }
    }
  }
}

export function flagMock({
  isFlagged,
  conversations = [conversation]
}: {
  conversations?: graphql.Conversation[]
  isFlagged: boolean
}) {
  return {
    request: {
      query: graphql.FlagDocument,
      variables: {
        conversationIDs: conversations
          ? conversations.map(c => c.id)
          : conversation.id,
        isFlagged
      }
    },
    result: {
      data: {
        conversations: {
          __typename: "ConversationMutations",
          flag: conversations
            ? conversations.map(c => ({ ...c, isStarred: isFlagged }))
            : conversation
        }
      }
    }
  }
}

export function flagPresentableMock({
  isFlagged,
  presentableId
}: {
  isFlagged: boolean
  presentableId: string
}) {
  return {
    request: {
      query: graphql.FlagPresentableDocument,
      variables: {
        conversationId: conversation.id,
        isFlagged: isFlagged,
        presentableId
      }
    },
    result: {
      data: {
        conversations: {
          __typename: "ConversationMutations",
          flagPresentable: {
            ...conversation,
            isStarred: isFlagged,
            presentableElements: conversation.presentableElements.map(
              presentable => {
                if (presentable.id === presentableId) {
                  return { ...presentable, isStarred: isFlagged }
                }
                return presentable
              }
            )
          }
        }
      }
    }
  }
}

export function replyMock(content: string) {
  return {
    request: {
      query: graphql.ReplyDocument,
      variables: {
        accountId: account.id,
        conversationId: conversation.id,
        content: {
          type: "text",
          subtype: "html",
          content
        }
      }
    },
    result: {
      data: {
        conversations: {
          __typename: "ConversationMutations",
          reply: conversation
        }
      }
    }
  }
}

export const setIsReadMock = {
  request: {
    query: graphql.SetIsReadDocument,
    variables: { conversationId: conversation.id, isRead: true }
  },
  result: {
    data: {
      conversations: {
        __typename: "ConversationMutations",
        setIsRead: { ...conversation, isRead: true }
      }
    }
  }
}

export function searchMock({ query }: { query: string }) {
  return {
    request: {
      query: graphql.SearchConversationsDocument,
      variables: { accountId: account.id, query }
    },
    result: {
      data: {
        account: {
          __typename: "Account",
          id: account.id,
          search: {
            __typename: "Search",
            id: 1,
            conversations: [conversation2],
            query: query
          }
        }
      }
    }
  }
}<|MERGE_RESOLUTION|>--- conflicted
+++ resolved
@@ -105,10 +105,7 @@
       __typename: "Presentable",
       id: "13",
       isRead: true,
-<<<<<<< HEAD
-=======
       isStarred: false,
->>>>>>> ce31d5ab
       contents: [
         {
           __typename: "Content",
@@ -194,7 +191,10 @@
           },
           type: "text",
           subtype: "plain",
-          content: "It's another conversation"
+          content: "It's another conversation",
+          disposition: graphql.Disposition.Inline,
+          filename: null,
+          name: null
         }
       ],
       date: "2019-07-19T12:03:11.114Z",
@@ -227,7 +227,10 @@
           },
           type: "text",
           subtype: "plain",
-          content: "What, again?"
+          content: "What, again?",
+          disposition: graphql.Disposition.Inline,
+          filename: null,
+          name: null
         }
       ],
       date: "2019-07-19T12:21:00.002Z",
