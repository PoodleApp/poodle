--- conflicted
+++ resolved
@@ -150,40 +150,6 @@
   }
 }
 
-<<<<<<< HEAD
-export const flagMock = {
-  request: {
-    query: graphql.FlagDocument,
-    variables: {
-      conversationIDs: [conversation.id],
-      isFlagged: true
-    }
-  },
-  result: {
-    data: {
-      conversations: {
-        __typename: "ConversationMutations",
-        flag: { ...conversation, isStarred: true }
-      }
-    }
-  }
-}
-
-export function flagPresentableMock({
-  isFlagged,
-  presentableId
-}: {
-  isFlagged: boolean
-  presentableId: string
-}) {
-  return {
-    request: {
-      query: graphql.FlagPresentableDocument,
-      variables: {
-        conversationId: conversation.id,
-        isFlagged: isFlagged,
-        presentableId
-=======
 export function flagMock({
   isFlagged,
   conversations = [conversation]
@@ -199,20 +165,42 @@
           ? conversations.map(c => c.id)
           : conversation.id,
         isFlagged
->>>>>>> 08e6387f
       }
     },
     result: {
       data: {
         conversations: {
           __typename: "ConversationMutations",
-<<<<<<< HEAD
-          flagPresentable: conversation
-=======
           flag: conversations
             ? conversations.map(c => ({ ...c, isStarred: isFlagged }))
             : conversation
->>>>>>> 08e6387f
+        }
+      }
+    }
+  }
+}
+
+export function flagPresentableMock({
+  isFlagged,
+  presentableId
+}: {
+  isFlagged: boolean
+  presentableId: string
+}) {
+  return {
+    request: {
+      query: graphql.FlagPresentableDocument,
+      variables: {
+        conversationId: conversation.id,
+        isFlagged: isFlagged,
+        presentableId
+      }
+    },
+    result: {
+      data: {
+        conversations: {
+          __typename: "ConversationMutations",
+          flagPresentable: conversation
         }
       }
     }
