import * as graphql from "../generated/graphql"

export const conversation: graphql.Conversation = {
  __typename: "Conversation",
  id: "1",
  date: "2019-06-17T17:20:20.806Z",
  from: {
    __typename: "Address",
    name: null,
    mailbox: "jesse",
    host: "sitr.us"
  },
  labels: [],
  replyRecipients: {
    __typename: "Participants",
    to: [
      {
        __typename: "Address",
        name: null,
        mailbox: "jesse",
        host: "sitr.us"
      }
    ],
    from: [],
    cc: []
  },
  presentableElements: [
    {
      __typename: "Presentable",
      id: "11",
      isRead: true,
<<<<<<< HEAD
      isDraft: false,
=======
      isStarred: false,
>>>>>>> cc40d1b6
      contents: [
        {
          __typename: "Content",
          revision: {
            __typename: "PartSpec",
            messageId:
              "CAGM-pNt++x_o=ZHd_apBYpYntkGWOxF2=Q7H-cGEDUoYUzPOfA@mail.gmail.com",
            contentId: "text"
          },
          resource: {
            __typename: "PartSpec",
            messageId:
              "CAGM-pNt++x_o=ZHd_apBYpYntkGWOxF2=Q7H-cGEDUoYUzPOfA@mail.gmail.com",
            contentId: "text"
          },
          type: "text",
          subtype: "plain",
          content: "Hello from test"
        }
      ],
      date: "2019-06-17T17:20:20.806Z",
      from: {
        __typename: "Address",
        name: null,
        mailbox: "jesse",
        host: "sitr.us"
      },
      editedAt: null,
      editedBy: null
    },
    {
      __typename: "Presentable",
      id: "12",
      isRead: true,
<<<<<<< HEAD
      isDraft: false,
=======
      isStarred: false,
>>>>>>> cc40d1b6
      contents: [
        {
          __typename: "Content",
          revision: {
            __typename: "PartSpec",
            messageId:
              "CAGM-pNvwffuB_LRE4zP7vaO2noOQ0p0qJ8UmSONP3k8ycyo3HA@mail.gmail.com",
            contentId: "replytext"
          },
          resource: {
            __typename: "PartSpec",
            messageId:
              "CAGM-pNvwffuB_LRE4zP7vaO2noOQ0p0qJ8UmSONP3k8ycyo3HA@mail.gmail.com",
            contentId: "replytext"
          },
          type: "text",
          subtype: "plain",
          content: "Hello from next test"
        }
      ],
      date: "2019-07-17T17:20:20.806Z",
      from: {
        __typename: "Address",
        name: null,
        mailbox: "ben",
        host: "test.us"
      },
      editedAt: null,
      editedBy: null
    }
  ],
  isStarred: false,
  isRead: true,
  snippet: "Hello from test",
  subject: "Test Thread"
}

export const conversation2: graphql.Conversation = {
  __typename: "Conversation",
  id: "2",
  date: "2019-07-19T12:03:11.114Z",
  from: {
    __typename: "Address",
    name: null,
    mailbox: "jesse",
    host: "sitr.us"
  },
  labels: [],
  replyRecipients: {
    __typename: "Participants",
    to: [
      {
        __typename: "Address",
        name: null,
        mailbox: "jesse",
        host: "sitr.us"
      }
    ],
    from: [],
    cc: []
  },
  presentableElements: [
    {
      __typename: "Presentable",
      id: "11",
      isStarred: false,
      isRead: true,
      isDraft: false,
      contents: [
        {
          __typename: "Content",
          revision: {
            __typename: "PartSpec",
            messageId:
              "CAGM-pNt++x_o=ZHd_apBYpYntkGWOxF2=Q7H-sthaorcheuano@mail.gmail.com",
            contentId: "anotherconvotext"
          },
          resource: {
            __typename: "PartSpec",
            messageId:
              "CAGM-pNt++x_o=ZHd_apBYpYntkGWOxF2=Q7H-sthaorcheuano@mail.gmail.com",
            contentId: "anotherconvotext"
          },
          type: "text",
          subtype: "plain",
          content: "It's another conversation"
        }
      ],
      date: "2019-07-19T12:03:11.114Z",
      from: {
        __typename: "Address",
        name: null,
        mailbox: "jesse",
        host: "sitr.us"
      },
      editedAt: null,
      editedBy: null
    },
    {
      __typename: "Presentable",
      id: "12",
      isRead: true,
<<<<<<< HEAD
      isDraft: false,
=======
      isStarred: false,
>>>>>>> cc40d1b6
      contents: [
        {
          __typename: "Content",
          revision: {
            __typename: "PartSpec",
            messageId: "sacoehuracoheuntahoestam.cmanachtoeu@mail.gmail.com",
            contentId: "anotherreplytext"
          },
          resource: {
            __typename: "PartSpec",
            messageId: "sacoehuracoheuntahoestam.cmanachtoeu@mail.gmail.com",
            contentId: "anotherreplytext"
          },
          type: "text",
          subtype: "plain",
          content: "What, again?"
        }
      ],
      date: "2019-07-19T12:21:00.002Z",
      from: {
        __typename: "Address",
        name: null,
        mailbox: "ben",
        host: "test.us"
      },
      editedAt: null,
      editedBy: null
    }
  ],
  isRead: true,
  isStarred: false,
  snippet: "What, again?",
  subject: "Another conversation"
}

export const account: Omit<graphql.Account, "search"> = {
  __typename: "Account",
  id: "1",
  conversations: [conversation],
  email: "jesse@sitr.us",
  loggedIn: true,
  messages: []
}

export const getConversationMock = {
  request: {
    query: graphql.GetConversationDocument,
    variables: { id: conversation.id, accountId: account.id }
  },
  result: {
    data: {
      conversation
    }
  }
}

export const getAccountMock = {
  request: {
    query: graphql.GetAccountDocument,
    variables: { accountId: account.id }
  },
  result: {
    data: {
      account
    }
  }
}

export const archiveMock = {
  request: {
    query: graphql.ArchiveDocument,
    variables: { conversationId: conversation.id }
  },
  result: {
    data: {
      conversations: {
        __typename: "ConversationMutations",
        archive: conversation
      }
    }
  }
}

export function flagMock({
  isFlagged,
  conversations = [conversation]
}: {
  conversations?: graphql.Conversation[]
  isFlagged: boolean
}) {
  return {
    request: {
      query: graphql.FlagDocument,
      variables: {
        conversationIDs: conversations
          ? conversations.map(c => c.id)
          : conversation.id,
        isFlagged
      }
    },
    result: {
      data: {
        conversations: {
          __typename: "ConversationMutations",
          flag: conversations
            ? conversations.map(c => ({ ...c, isStarred: isFlagged }))
            : conversation
        }
      }
    }
  }
}

export function flagPresentableMock({
  isFlagged,
  presentableId
}: {
  isFlagged: boolean
  presentableId: string
}) {
  return {
    request: {
      query: graphql.FlagPresentableDocument,
      variables: {
        conversationId: conversation.id,
        isFlagged: isFlagged,
        presentableId
      }
    },
    result: {
      data: {
        conversations: {
          __typename: "ConversationMutations",
          flagPresentable: {
            ...conversation,
            isStarred: isFlagged,
            presentableElements: conversation.presentableElements.map(
              presentable => {
                if (presentable.id === presentableId) {
                  return { ...presentable, isStarred: isFlagged }
                }
                return presentable
              }
            )
          }
        }
      }
    }
  }
}

export function replyMock(content: string) {
  return {
    request: {
      query: graphql.ReplyDocument,
      variables: {
        accountId: account.id,
        conversationId: conversation.id,
        content: {
          type: "text",
          subtype: "html",
          content
        }
      }
    },
    result: {
      data: {
        conversations: {
          __typename: "ConversationMutations",
          reply: conversation
        }
      }
    }
  }
}

export const setIsReadMock = {
  request: {
    query: graphql.SetIsReadDocument,
    variables: { conversationId: conversation.id, isRead: true }
  },
  result: {
    data: {
      conversations: {
        __typename: "ConversationMutations",
        setIsRead: { ...conversation, isRead: true }
      }
    }
  }
}

export function searchMock({ query }: { query: string }) {
  return {
    request: {
      query: graphql.SearchConversationsDocument,
      variables: { accountId: account.id, query }
    },
    result: {
      data: {
        account: {
          __typename: "Account",
          id: account.id,
          search: {
            __typename: "Search",
            id: 1,
            conversations: [conversation2],
            query: query
          }
        }
      }
    }
  }
}<|MERGE_RESOLUTION|>--- conflicted
+++ resolved
@@ -29,11 +29,8 @@
       __typename: "Presentable",
       id: "11",
       isRead: true,
-<<<<<<< HEAD
       isDraft: false,
-=======
       isStarred: false,
->>>>>>> cc40d1b6
       contents: [
         {
           __typename: "Content",
@@ -68,11 +65,8 @@
       __typename: "Presentable",
       id: "12",
       isRead: true,
-<<<<<<< HEAD
       isDraft: false,
-=======
       isStarred: false,
->>>>>>> cc40d1b6
       contents: [
         {
           __typename: "Content",
@@ -175,11 +169,8 @@
       __typename: "Presentable",
       id: "12",
       isRead: true,
-<<<<<<< HEAD
       isDraft: false,
-=======
       isStarred: false,
->>>>>>> cc40d1b6
       contents: [
         {
           __typename: "Content",
