--- conflicted
+++ resolved
@@ -1,30 +1,16 @@
 /* eslint-disable default-case */
 
-<<<<<<< HEAD
-import { InputAdornment, TextField } from "@material-ui/core"
+import { InputAdornment, makeStyles, TextField, Paper } from "@material-ui/core"
 import { TextFieldProps } from "@material-ui/core/TextField"
 import { parseAddressList, ParsedGroup, ParsedMailbox } from "email-addresses"
 import * as React from "react"
-import ParticipantChip from "../ParticipantChip"
-=======
-import {
-  Chip,
-  InputAdornment,
-  makeStyles,
-  TextField,
-  Paper
-} from "@material-ui/core"
-import { TextFieldProps } from "@material-ui/core/TextField"
-import { parseAddressList, ParsedGroup, ParsedMailbox } from "email-addresses"
-import * as React from "react"
-import Avatar from "../Avatar"
 import match from "autosuggest-highlight/match"
 import parse from "autosuggest-highlight/parse"
 import MenuItem from "@material-ui/core/MenuItem"
 import Autosuggest from "react-autosuggest"
 import * as graphql from "../generated/graphql"
 import clsx from "clsx"
->>>>>>> f6d97e50
+import ParticipantChip from "../ParticipantChip"
 
 export type Address = ParsedMailbox
 
@@ -32,12 +18,7 @@
   onRecipients: (recipients: Address[]) => void
 }
 
-<<<<<<< HEAD
-=======
 const useStyles = makeStyles(theme => ({
-  chip: {
-    margin: theme.spacing(0.5, 0.25)
-  },
   container: {
     position: "relative"
   },
@@ -61,7 +42,6 @@
   }
 }))
 
->>>>>>> f6d97e50
 type Action =
   | { type: "add"; recipient: Address }
   | { type: "remove"; recipient: Address }
@@ -112,9 +92,6 @@
   }
 }
 
-<<<<<<< HEAD
-export default function RecipientsInput({ onRecipients, ...rest }: Props) {
-=======
 export default function RecipientsInput({
   onRecipients,
   fullWidth,
@@ -122,7 +99,6 @@
   ...rest
 }: Props) {
   const classes = useStyles()
->>>>>>> f6d97e50
   const [{ recipients, inputValue }, dispatch] = React.useReducer(reducer, {
     recipients: [],
     inputValue: ""
@@ -188,20 +164,9 @@
           startAdornment: (
             <InputAdornment position="start">
               {recipients.map(recipient => (
-                <Chip
+                <ParticipantChip
                   key={email(recipient)}
-                  avatar={
-                    <Avatar
-                      address={{
-                        name: recipient.name,
-                        mailbox: recipient.local,
-                        host: recipient.domain
-                      }}
-                    />
-                  }
-                  tabIndex={-1}
-                  label={display(recipient)}
-                  className={classes.chip}
+                  address={recipient}
                   onDelete={() => dispatch({ type: "remove", recipient })}
                 />
               ))}
@@ -226,31 +191,12 @@
   }
 
   return (
-<<<<<<< HEAD
-    <TextField
-      {...rest}
-      InputProps={{
-        startAdornment: (
-          <InputAdornment position="start">
-            {recipients.map(recipient => (
-              <ParticipantChip
-                key={email(recipient)}
-                address={recipient}
-                onDelete={() => dispatch({ type: "remove", recipient })}
-              />
-            ))}
-          </InputAdornment>
-        ),
-        onChange: event =>
-          dispatch({ type: "inputChange", value: event.target.value }),
-=======
     <Autosuggest
       {...autosuggestProps}
       inputProps={{
         value: inputValue,
         onChange: (_event, { newValue }) =>
           dispatch({ type: "inputChange", value: newValue }),
->>>>>>> f6d97e50
         onKeyDown: event => {
           if (event.key === "Backspace") {
             dispatch({ type: "backspace" })
