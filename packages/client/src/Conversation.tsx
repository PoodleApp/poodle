--- conflicted
+++ resolved
@@ -270,13 +270,14 @@
           </div>
         }
       />
-<<<<<<< HEAD
       <Collapse in={expanded} timeout="auto">
         <CardContent id={cardContentID}>
           {presentable.contents.map((content, i) => {
+            const key = content.revision.contentId || i
             if (editing) {
               return (
                 <EditForm
+                  key={key}
                   accountId={accountId}
                   conversationId={conversationId}
                   contentToEdit={content}
@@ -285,33 +286,12 @@
                   }}
                 />
               )
+            } else {
+              return <DisplayContent key={key} {...content} />
             }
-            return <DisplayContent key={i} {...content} />
           })}
         </CardContent>
       </Collapse>
-=======
-      <CardContent>
-        {presentable.contents.map((content, i) => {
-          const key = content.revision.contentId || i
-          if (editing) {
-            return (
-              <EditForm
-                key={key}
-                accountId={accountId}
-                conversationId={conversationId}
-                contentToEdit={content}
-                onComplete={() => {
-                  setEditing(false)
-                }}
-              />
-            )
-          } else {
-            return <DisplayContent key={key} {...content} />
-          }
-        })}
-      </CardContent>
->>>>>>> 75c8e40f
     </Card>
   )
 }
