import { makeStyles } from "@material-ui/styles"
import PhotoIcon from "@material-ui/icons/Photo"
import { Location } from "@reach/router"
import clsx from "clsx"
import marked from "marked"
import { parseMidUri, bodyUri } from "poodle-common/lib/models/uri"
import * as React from "react"
import repa from "repa"
import * as graphql from "./generated/graphql"

const { shell } = window.require("electron")

const useStyles = makeStyles(_theme => ({
  body: {
    overflowWrap: "break-word"
  },

  textContent: {
    whiteSpace: "pre-wrap"
  },

  attachment: {
    display: "flex",
    flexDirection: "row",
    alignItems: "center"
  }
}))

type Props = graphql.Content & { accountId: string; className?: string }

export default function DisplayContent({
  accountId,
  type,
  subtype,
  content,
  disposition,
  filename,
  name,
  uri,
  className
}: Props) {
  const classes = useStyles()
  return (
    <Location>
      {({ navigate }) => {
        const props: React.DetailedHTMLProps<
          React.HTMLProps<HTMLDivElement>,
          HTMLDivElement
        > = {
          onClick: event => {
            handleLink(accountId, navigate, event)
          }
        }
        if (disposition === "attachment") {
          return displayAttachment(filename, subtype, uri, {
            ...props,
            className: clsx(className, "attachment-content", classes.attachment)
          })
        }
        if (content && type === "text" && subtype === "html") {
          return displayHtml(content, {
            ...props,
            className: clsx(className, "html-content", classes.body)
          })
        } else if (content && type === "text" && subtype === "markdown") {
          return displayMarkdown(content, {
            ...props,
            className: clsx(className, "markdown-content", classes.body)
          })
        } else if (content && type === "text") {
          return displayText(content, {
            ...props,
            className: clsx(
              className,
              "text-content",
              clsx(classes.body, classes.textContent)
            )
          })
        } else {
          return displayUnknown(
            { type, subtype, content, disposition },
            { className: clsx(className, classes.body) }
          )
        }
      }}
    </Location>
  )
}

// TODO: remove quoted replies from HTML content
function displayHtml(text: string, props: object) {
  const out = {
    __html: text
  }
  return <div {...props} dangerouslySetInnerHTML={out} />
}

function displayText(text: string, props: object) {
  const content = repa(text)
  return <div {...props}>{content}</div>
}

function displayMarkdown(text: string, props: object) {
  const content = repa(text)
  const out = {
    // TODO: The type definitions for marked do not specify its sync API.
    __html: (marked as any)(content, { sanitized: true })
  }
  return <div {...props} dangerouslySetInnerHTML={out} />
}

function displayAttachment(
  filename: string | null | undefined,
  subtype: string,
  uri: string,
  props: object
) {
<<<<<<< HEAD
  const name = filename ? filename : `Attachment.${subtype}`
  return (
    <a href={uri}>
      <span {...props}>
        <PhotoIcon />
        {name}
      </span>
=======
  const name = filename || `Attachment.${subtype}`
  return (
    <a href={uri}>
      <div {...props}>
        <PhotoIcon />
        {name}
      </div>
>>>>>>> 1cce6c6c
    </a>
  )
}

function displayUnknown(
  {
    type,
    subtype,
    content,
    disposition
  }: {
    type: string
    subtype: string
    content: string | null | undefined
    disposition: string
  },
  props: object
) {
  return content ? (
    <div {...props}>
      <p>
        <em>
          [unknown content type: {disposition}/{type}/{subtype}]
        </em>
      </p>
    </div>
  ) : (
    <div {...props}>
      <p>
        <em>[no content]</em>
      </p>
    </div>
  )
}

function handleLink(
  accountId: string,
  navigate: (location: string) => unknown,
  event: React.MouseEvent<HTMLElement, MouseEvent>
) {
  const target = event.target
  if (target instanceof HTMLAnchorElement && target.href) {
    event.preventDefault()

    const parsed = parseMidUri(target.href)
    const messageId = parsed && parsed.messageId
    if (messageId) {
      navigate(
        `/accounts/${accountId}/conversations/${encodeURIComponent(messageId)}`
      )
      return
    }

    shell.openExternal(target.href)
  }
}<|MERGE_RESOLUTION|>--- conflicted
+++ resolved
@@ -115,15 +115,6 @@
   uri: string,
   props: object
 ) {
-<<<<<<< HEAD
-  const name = filename ? filename : `Attachment.${subtype}`
-  return (
-    <a href={uri}>
-      <span {...props}>
-        <PhotoIcon />
-        {name}
-      </span>
-=======
   const name = filename || `Attachment.${subtype}`
   return (
     <a href={uri}>
@@ -131,7 +122,6 @@
         <PhotoIcon />
         {name}
       </div>
->>>>>>> 1cce6c6c
     </a>
   )
 }
