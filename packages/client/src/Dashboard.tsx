--- conflicted
+++ resolved
@@ -23,12 +23,9 @@
 import CloseIcon from "@material-ui/icons/Close"
 import MenuIcon from "@material-ui/icons/Menu"
 import RefreshIcon from "@material-ui/icons/Refresh"
-<<<<<<< HEAD
 import SearchIcon from "@material-ui/icons/Search"
-=======
 import StarIcon from "@material-ui/icons/Star"
 import StarBorder from "@material-ui/icons/StarBorder"
->>>>>>> 08e6387f
 import { Redirect, RouteComponentProps } from "@reach/router"
 import clsx from "clsx"
 import moment from "moment"
@@ -128,7 +125,6 @@
   const getAccountResult = graphql.useGetAccountQuery({
     variables: { accountId: accountId! }
   })
-<<<<<<< HEAD
   const skipSearch = !isSearching || searchQuery.length < 3
   const searchResult = graphql.useSearchConversationsQuery({
     variables: { accountId: accountId!, query: searchQuery },
@@ -141,10 +137,7 @@
     : searchResult.data &&
       searchResult.data.account &&
       searchResult.data.account.search.conversations
-=======
-
-  const conversations = data && data.account && data.account.conversations
->>>>>>> 08e6387f
+
   const [selected, dispatch] = Sel.useSelectedConversations(conversations)
 
   //if not all selected star, we want to star instead of unstar
@@ -165,8 +158,11 @@
     <div className={classes.root}>
       <CssBaseline />
       {selected.length > 0 ? (
-<<<<<<< HEAD
-        <SelectedActionsBar accountId={accountId} selected={selected} />
+        <SelectedActionsBar
+          accountId={accountId}
+          selected={selected}
+          isStarred={isStarred}
+        />
       ) : isSearching ? (
         <SearchBar
           onChange={setSearchQuery}
@@ -174,12 +170,6 @@
             setIsSearching(false)
           }}
           query={searchQuery}
-=======
-        <SelectedActionsBar
-          accountId={accountId}
-          selected={selected}
-          isStarred={isStarred}
->>>>>>> 08e6387f
         />
       ) : (
         <MainBar
