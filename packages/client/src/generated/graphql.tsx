--- conflicted
+++ resolved
@@ -307,68 +307,6 @@
 
 export type GetConversationQuery = { __typename?: "Query" } & {
   conversation: Maybe<
-<<<<<<< HEAD
-    { __typename?: "Conversation" } & Pick<
-      Conversation,
-      "id" | "isRead" | "isStarred" | "labels" | "snippet" | "subject"
-    > & {
-        presentableElements: Array<
-          { __typename?: "Presentable" } & Pick<
-            Presentable,
-            "id" | "isRead" | "date" | "editedAt"
-          > & {
-              contents: Array<
-                { __typename?: "Content" } & Pick<
-                  Content,
-                  | "type"
-                  | "subtype"
-                  | "content"
-                  | "disposition"
-                  | "filename"
-                  | "name"
-                > & {
-                    revision: { __typename?: "PartSpec" } & Pick<
-                      PartSpec,
-                      "messageId" | "contentId"
-                    >
-                    resource: { __typename?: "PartSpec" } & Pick<
-                      PartSpec,
-                      "messageId" | "contentId"
-                    >
-                  }
-              >
-              from: { __typename?: "Address" } & Pick<
-                Address,
-                "name" | "mailbox" | "host"
-              >
-              editedBy: Maybe<
-                { __typename?: "Address" } & Pick<
-                  Address,
-                  "name" | "mailbox" | "host"
-                >
-              >
-            }
-        >
-        replyRecipients: { __typename?: "Participants" } & {
-          from: Maybe<
-            Array<
-              { __typename?: "Address" } & Pick<
-                Address,
-                "name" | "mailbox" | "host"
-              >
-            >
-          >
-          to: Array<
-            { __typename?: "Address" } & Pick<
-              Address,
-              "name" | "mailbox" | "host"
-            >
-          >
-          cc: Array<
-            { __typename?: "Address" } & Pick<
-              Address,
-              "name" | "mailbox" | "host"
-=======
     {
       __typename?: "Conversation"
     } & ConversationFieldsForConversationViewFragment
@@ -388,7 +326,6 @@
               {
                 __typename?: "Conversation"
               } & ConversationFieldsForListViewFragment
->>>>>>> b6706f13
             >
           }
       }
@@ -584,7 +521,12 @@
           contents: Array<
             { __typename?: "Content" } & Pick<
               Content,
-              "type" | "subtype" | "content"
+              | "type"
+              | "subtype"
+              | "content"
+              | "disposition"
+              | "filename"
+              | "name"
             > & {
                 revision: { __typename?: "PartSpec" } & Pick<
                   PartSpec,
@@ -934,6 +876,24 @@
                         name: { kind: "Name", value: "content" },
                         arguments: [],
                         directives: []
+                      },
+                      {
+                        kind: "Field",
+                        name: { kind: "Name", value: "disposition" },
+                        arguments: [],
+                        directives: []
+                      },
+                      {
+                        kind: "Field",
+                        name: { kind: "Name", value: "filename" },
+                        arguments: [],
+                        directives: []
+                      },
+                      {
+                        kind: "Field",
+                        name: { kind: "Name", value: "name" },
+                        arguments: [],
+                        directives: []
                       }
                     ]
                   }
@@ -1269,122 +1229,11 @@
                     kind: "SelectionSet",
                     selections: [
                       {
-<<<<<<< HEAD
-                        kind: "Field",
-                        name: { kind: "Name", value: "id" },
-                        arguments: [],
-                        directives: []
-                      },
-                      {
-                        kind: "Field",
-                        name: { kind: "Name", value: "isRead" },
-                        arguments: [],
-                        directives: []
-                      },
-                      {
-                        kind: "Field",
-                        name: { kind: "Name", value: "contents" },
-                        arguments: [],
-                        directives: [],
-                        selectionSet: {
-                          kind: "SelectionSet",
-                          selections: [
-                            {
-                              kind: "Field",
-                              name: { kind: "Name", value: "revision" },
-                              arguments: [],
-                              directives: [],
-                              selectionSet: {
-                                kind: "SelectionSet",
-                                selections: [
-                                  {
-                                    kind: "Field",
-                                    name: { kind: "Name", value: "messageId" },
-                                    arguments: [],
-                                    directives: []
-                                  },
-                                  {
-                                    kind: "Field",
-                                    name: { kind: "Name", value: "contentId" },
-                                    arguments: [],
-                                    directives: []
-                                  }
-                                ]
-                              }
-                            },
-                            {
-                              kind: "Field",
-                              name: { kind: "Name", value: "resource" },
-                              arguments: [],
-                              directives: [],
-                              selectionSet: {
-                                kind: "SelectionSet",
-                                selections: [
-                                  {
-                                    kind: "Field",
-                                    name: { kind: "Name", value: "messageId" },
-                                    arguments: [],
-                                    directives: []
-                                  },
-                                  {
-                                    kind: "Field",
-                                    name: { kind: "Name", value: "contentId" },
-                                    arguments: [],
-                                    directives: []
-                                  }
-                                ]
-                              }
-                            },
-                            {
-                              kind: "Field",
-                              name: { kind: "Name", value: "type" },
-                              arguments: [],
-                              directives: []
-                            },
-                            {
-                              kind: "Field",
-                              name: { kind: "Name", value: "subtype" },
-                              arguments: [],
-                              directives: []
-                            },
-                            {
-                              kind: "Field",
-                              name: { kind: "Name", value: "content" },
-                              arguments: [],
-                              directives: []
-                            },
-                            {
-                              kind: "Field",
-                              name: { kind: "Name", value: "disposition" },
-                              arguments: [],
-                              directives: []
-                            },
-                            {
-                              kind: "Field",
-                              name: { kind: "Name", value: "filename" },
-                              arguments: [],
-                              directives: []
-                            },
-                            {
-                              kind: "Field",
-                              name: { kind: "Name", value: "name" },
-                              arguments: [],
-                              directives: []
-                            }
-                          ]
-                        }
-                      },
-                      {
-                        kind: "Field",
-                        name: { kind: "Name", value: "date" },
-                        arguments: [],
-=======
                         kind: "FragmentSpread",
                         name: {
                           kind: "Name",
                           value: "ConversationFieldsForListView"
                         },
->>>>>>> b6706f13
                         directives: []
                       }
                     ]
@@ -2058,6 +1907,24 @@
                       {
                         kind: "Field",
                         name: { kind: "Name", value: "content" },
+                        arguments: [],
+                        directives: []
+                      },
+                      {
+                        kind: "Field",
+                        name: { kind: "Name", value: "disposition" },
+                        arguments: [],
+                        directives: []
+                      },
+                      {
+                        kind: "Field",
+                        name: { kind: "Name", value: "filename" },
+                        arguments: [],
+                        directives: []
+                      },
+                      {
+                        kind: "Field",
+                        name: { kind: "Name", value: "name" },
                         arguments: [],
                         directives: []
                       }
@@ -3737,6 +3604,24 @@
                         name: { kind: "Name", value: "content" },
                         arguments: [],
                         directives: []
+                      },
+                      {
+                        kind: "Field",
+                        name: { kind: "Name", value: "disposition" },
+                        arguments: [],
+                        directives: []
+                      },
+                      {
+                        kind: "Field",
+                        name: { kind: "Name", value: "filename" },
+                        arguments: [],
+                        directives: []
+                      },
+                      {
+                        kind: "Field",
+                        name: { kind: "Name", value: "name" },
+                        arguments: [],
+                        directives: []
                       }
                     ]
                   }
@@ -4276,6 +4161,24 @@
                         name: { kind: "Name", value: "content" },
                         arguments: [],
                         directives: []
+                      },
+                      {
+                        kind: "Field",
+                        name: { kind: "Name", value: "disposition" },
+                        arguments: [],
+                        directives: []
+                      },
+                      {
+                        kind: "Field",
+                        name: { kind: "Name", value: "filename" },
+                        arguments: [],
+                        directives: []
+                      },
+                      {
+                        kind: "Field",
+                        name: { kind: "Name", value: "name" },
+                        arguments: [],
+                        directives: []
                       }
                     ]
                   }
@@ -4767,6 +4670,24 @@
                         name: { kind: "Name", value: "content" },
                         arguments: [],
                         directives: []
+                      },
+                      {
+                        kind: "Field",
+                        name: { kind: "Name", value: "disposition" },
+                        arguments: [],
+                        directives: []
+                      },
+                      {
+                        kind: "Field",
+                        name: { kind: "Name", value: "filename" },
+                        arguments: [],
+                        directives: []
+                      },
+                      {
+                        kind: "Field",
+                        name: { kind: "Name", value: "name" },
+                        arguments: [],
+                        directives: []
                       }
                     ]
                   }
