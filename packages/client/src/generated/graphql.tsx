--- conflicted
+++ resolved
@@ -245,33 +245,11 @@
 
 export type GetAccountQuery = { __typename?: "Query" } & {
   account: Maybe<
-<<<<<<< HEAD
     { __typename?: "Account" } & {
       conversations: Array<
         { __typename?: "Conversation" } & ConversationFieldsForListViewFragment
       >
     } & AccountFieldsFragment
-=======
-    { __typename?: "Account" } & Pick<Account, "id" | "email" | "loggedIn"> & {
-        conversations: Array<
-          { __typename?: "Conversation" } & Pick<
-            Conversation,
-            | "id"
-            | "date"
-            | "isRead"
-            | "isStarred"
-            | "labels"
-            | "snippet"
-            | "subject"
-          > & {
-              from: { __typename?: "Address" } & Pick<
-                Address,
-                "host" | "mailbox" | "name"
-              >
-            }
-        >
-      }
->>>>>>> 08e6387f
   >
 }
 
@@ -313,7 +291,6 @@
 
 export type GetConversationQuery = { __typename?: "Query" } & {
   conversation: Maybe<
-<<<<<<< HEAD
     {
       __typename?: "Conversation"
     } & ConversationFieldsForConversationViewFragment
@@ -333,63 +310,6 @@
               {
                 __typename?: "Conversation"
               } & ConversationFieldsForListViewFragment
-=======
-    { __typename?: "Conversation" } & Pick<
-      Conversation,
-      "id" | "isRead" | "isStarred" | "labels" | "snippet" | "subject"
-    > & {
-        presentableElements: Array<
-          { __typename?: "Presentable" } & Pick<
-            Presentable,
-            "id" | "isRead" | "date" | "editedAt"
-          > & {
-              contents: Array<
-                { __typename?: "Content" } & Pick<
-                  Content,
-                  "type" | "subtype" | "content"
-                > & {
-                    revision: { __typename?: "PartSpec" } & Pick<
-                      PartSpec,
-                      "messageId" | "contentId"
-                    >
-                    resource: { __typename?: "PartSpec" } & Pick<
-                      PartSpec,
-                      "messageId" | "contentId"
-                    >
-                  }
-              >
-              from: { __typename?: "Address" } & Pick<
-                Address,
-                "name" | "mailbox" | "host"
-              >
-              editedBy: Maybe<
-                { __typename?: "Address" } & Pick<
-                  Address,
-                  "name" | "mailbox" | "host"
-                >
-              >
-            }
-        >
-        replyRecipients: { __typename?: "Participants" } & {
-          from: Maybe<
-            Array<
-              { __typename?: "Address" } & Pick<
-                Address,
-                "name" | "mailbox" | "host"
-              >
-            >
-          >
-          to: Array<
-            { __typename?: "Address" } & Pick<
-              Address,
-              "name" | "mailbox" | "host"
-            >
-          >
-          cc: Array<
-            { __typename?: "Address" } & Pick<
-              Address,
-              "name" | "mailbox" | "host"
->>>>>>> 08e6387f
             >
           }
       }
@@ -544,7 +464,7 @@
   __typename?: "Conversation"
 } & Pick<
   Conversation,
-  "id" | "date" | "isRead" | "labels" | "snippet" | "subject"
+  "id" | "date" | "isRead" | "isStarred" | "labels" | "snippet" | "subject"
 > & {
     from: { __typename?: "Address" } & Pick<
       Address,
@@ -556,7 +476,7 @@
   __typename?: "Conversation"
 } & Pick<
   Conversation,
-  "id" | "date" | "isRead" | "labels" | "snippet" | "subject"
+  "id" | "date" | "isRead" | "isStarred" | "labels" | "snippet" | "subject"
 > & {
     from: { __typename?: "Address" } & Pick<
       Address,
@@ -711,6 +631,12 @@
           },
           {
             kind: "Field",
+            name: { kind: "Name", value: "isStarred" },
+            arguments: [],
+            directives: []
+          },
+          {
+            kind: "Field",
             name: { kind: "Name", value: "labels" },
             arguments: [],
             directives: []
@@ -790,6 +716,12 @@
           {
             kind: "Field",
             name: { kind: "Name", value: "isRead" },
+            arguments: [],
+            directives: []
+          },
+          {
+            kind: "Field",
+            name: { kind: "Name", value: "isStarred" },
             arguments: [],
             directives: []
           },
@@ -887,23 +819,7 @@
                       },
                       {
                         kind: "Field",
-<<<<<<< HEAD
                         name: { kind: "Name", value: "type" },
-=======
-                        name: { kind: "Name", value: "isRead" },
-                        arguments: [],
-                        directives: []
-                      },
-                      {
-                        kind: "Field",
-                        name: { kind: "Name", value: "isStarred" },
-                        arguments: [],
-                        directives: []
-                      },
-                      {
-                        kind: "Field",
-                        name: { kind: "Name", value: "labels" },
->>>>>>> 08e6387f
                         arguments: [],
                         directives: []
                       },
@@ -1072,23 +988,7 @@
                 },
                 {
                   kind: "Field",
-<<<<<<< HEAD
                   name: { kind: "Name", value: "cc" },
-=======
-                  name: { kind: "Name", value: "isRead" },
-                  arguments: [],
-                  directives: []
-                },
-                {
-                  kind: "Field",
-                  name: { kind: "Name", value: "isStarred" },
-                  arguments: [],
-                  directives: []
-                },
-                {
-                  kind: "Field",
-                  name: { kind: "Name", value: "labels" },
->>>>>>> 08e6387f
                   arguments: [],
                   directives: [],
                   selectionSet: {
@@ -1377,6 +1277,12 @@
           },
           {
             kind: "Field",
+            name: { kind: "Name", value: "isStarred" },
+            arguments: [],
+            directives: []
+          },
+          {
+            kind: "Field",
             name: { kind: "Name", value: "labels" },
             arguments: [],
             directives: []
@@ -1824,6 +1730,12 @@
           },
           {
             kind: "Field",
+            name: { kind: "Name", value: "isStarred" },
+            arguments: [],
+            directives: []
+          },
+          {
+            kind: "Field",
             name: { kind: "Name", value: "labels" },
             arguments: [],
             directives: []
@@ -2307,6 +2219,12 @@
           {
             kind: "Field",
             name: { kind: "Name", value: "isRead" },
+            arguments: [],
+            directives: []
+          },
+          {
+            kind: "Field",
+            name: { kind: "Name", value: "isStarred" },
             arguments: [],
             directives: []
           },
@@ -2723,6 +2641,12 @@
           },
           {
             kind: "Field",
+            name: { kind: "Name", value: "isStarred" },
+            arguments: [],
+            directives: []
+          },
+          {
+            kind: "Field",
             name: { kind: "Name", value: "labels" },
             arguments: [],
             directives: []
@@ -2995,6 +2919,12 @@
           },
           {
             kind: "Field",
+            name: { kind: "Name", value: "isStarred" },
+            arguments: [],
+            directives: []
+          },
+          {
+            kind: "Field",
             name: { kind: "Name", value: "labels" },
             arguments: [],
             directives: []
@@ -3029,886 +2959,6 @@
   >(ArchiveDocument, baseOptions)
 }
 export type ArchiveMutationHookResult = ReturnType<typeof useArchiveMutation>
-export const SendMessageDocument: DocumentNode = {
-  kind: "Document",
-  definitions: [
-    {
-      kind: "OperationDefinition",
-      operation: "mutation",
-      name: { kind: "Name", value: "sendMessage" },
-      variableDefinitions: [
-        {
-          kind: "VariableDefinition",
-          variable: {
-            kind: "Variable",
-            name: { kind: "Name", value: "accountId" }
-          },
-          type: {
-            kind: "NonNullType",
-            type: { kind: "NamedType", name: { kind: "Name", value: "ID" } }
-          },
-          directives: []
-        },
-        {
-          kind: "VariableDefinition",
-          variable: {
-            kind: "Variable",
-            name: { kind: "Name", value: "message" }
-          },
-          type: {
-            kind: "NonNullType",
-            type: {
-              kind: "NamedType",
-              name: { kind: "Name", value: "MessageInput" }
-            }
-          },
-          directives: []
-        }
-      ],
-      directives: [],
-      selectionSet: {
-        kind: "SelectionSet",
-        selections: [
-          {
-            kind: "Field",
-            name: { kind: "Name", value: "conversations" },
-            arguments: [],
-            directives: [],
-            selectionSet: {
-              kind: "SelectionSet",
-              selections: [
-                {
-                  kind: "Field",
-                  name: { kind: "Name", value: "sendMessage" },
-                  arguments: [
-                    {
-                      kind: "Argument",
-                      name: { kind: "Name", value: "accountId" },
-                      value: {
-                        kind: "Variable",
-                        name: { kind: "Name", value: "accountId" }
-                      }
-                    },
-                    {
-                      kind: "Argument",
-                      name: { kind: "Name", value: "message" },
-                      value: {
-                        kind: "Variable",
-                        name: { kind: "Name", value: "message" }
-                      }
-                    }
-                  ],
-                  directives: [],
-                  selectionSet: {
-                    kind: "SelectionSet",
-                    selections: [
-                      {
-                        kind: "FragmentSpread",
-                        name: {
-                          kind: "Name",
-                          value: "ConversationFieldsForConversationView"
-                        },
-                        directives: []
-                      }
-                    ]
-                  }
-                }
-              ]
-            }
-          }
-        ]
-      }
-    },
-    {
-      kind: "FragmentDefinition",
-      name: { kind: "Name", value: "ConversationFieldsForConversationView" },
-      typeCondition: {
-        kind: "NamedType",
-        name: { kind: "Name", value: "Conversation" }
-      },
-      directives: [],
-      selectionSet: {
-        kind: "SelectionSet",
-        selections: [
-          {
-            kind: "Field",
-            name: { kind: "Name", value: "id" },
-            arguments: [],
-            directives: []
-          },
-          {
-            kind: "Field",
-            name: { kind: "Name", value: "date" },
-            arguments: [],
-            directives: []
-          },
-          {
-            kind: "Field",
-            name: { kind: "Name", value: "from" },
-            arguments: [],
-            directives: [],
-            selectionSet: {
-              kind: "SelectionSet",
-              selections: [
-                {
-                  kind: "Field",
-                  name: { kind: "Name", value: "host" },
-                  arguments: [],
-                  directives: []
-                },
-                {
-                  kind: "Field",
-                  name: { kind: "Name", value: "mailbox" },
-                  arguments: [],
-                  directives: []
-                },
-                {
-                  kind: "Field",
-                  name: { kind: "Name", value: "name" },
-                  arguments: [],
-                  directives: []
-                }
-              ]
-            }
-          },
-          {
-            kind: "Field",
-            name: { kind: "Name", value: "isRead" },
-            arguments: [],
-            directives: []
-          },
-          {
-            kind: "Field",
-            name: { kind: "Name", value: "labels" },
-            arguments: [],
-            directives: []
-          },
-          {
-            kind: "Field",
-            name: { kind: "Name", value: "snippet" },
-            arguments: [],
-            directives: []
-          },
-          {
-            kind: "Field",
-            name: { kind: "Name", value: "subject" },
-            arguments: [],
-            directives: []
-          },
-          {
-            kind: "Field",
-            name: { kind: "Name", value: "presentableElements" },
-            arguments: [],
-            directives: [],
-            selectionSet: {
-              kind: "SelectionSet",
-              selections: [
-                {
-                  kind: "Field",
-                  name: { kind: "Name", value: "id" },
-                  arguments: [],
-                  directives: []
-                },
-                {
-                  kind: "Field",
-                  name: { kind: "Name", value: "isRead" },
-                  arguments: [],
-                  directives: []
-                },
-                {
-                  kind: "Field",
-                  name: { kind: "Name", value: "contents" },
-                  arguments: [],
-                  directives: [],
-                  selectionSet: {
-                    kind: "SelectionSet",
-                    selections: [
-                      {
-                        kind: "Field",
-                        name: { kind: "Name", value: "revision" },
-                        arguments: [],
-                        directives: [],
-                        selectionSet: {
-                          kind: "SelectionSet",
-                          selections: [
-                            {
-                              kind: "Field",
-                              name: { kind: "Name", value: "messageId" },
-                              arguments: [],
-                              directives: []
-                            },
-                            {
-                              kind: "Field",
-                              name: { kind: "Name", value: "contentId" },
-                              arguments: [],
-                              directives: []
-                            }
-                          ]
-                        }
-                      },
-                      {
-                        kind: "Field",
-                        name: { kind: "Name", value: "resource" },
-                        arguments: [],
-                        directives: [],
-                        selectionSet: {
-                          kind: "SelectionSet",
-                          selections: [
-                            {
-                              kind: "Field",
-                              name: { kind: "Name", value: "messageId" },
-                              arguments: [],
-                              directives: []
-                            },
-                            {
-                              kind: "Field",
-                              name: { kind: "Name", value: "contentId" },
-                              arguments: [],
-                              directives: []
-                            }
-                          ]
-                        }
-                      },
-                      {
-                        kind: "Field",
-                        name: { kind: "Name", value: "type" },
-                        arguments: [],
-                        directives: []
-                      },
-                      {
-                        kind: "Field",
-                        name: { kind: "Name", value: "subtype" },
-                        arguments: [],
-                        directives: []
-                      },
-                      {
-                        kind: "Field",
-                        name: { kind: "Name", value: "content" },
-                        arguments: [],
-                        directives: []
-                      }
-                    ]
-                  }
-                },
-                {
-                  kind: "Field",
-                  name: { kind: "Name", value: "date" },
-                  arguments: [],
-                  directives: []
-                },
-                {
-                  kind: "Field",
-                  name: { kind: "Name", value: "from" },
-                  arguments: [],
-                  directives: [],
-                  selectionSet: {
-                    kind: "SelectionSet",
-                    selections: [
-                      {
-                        kind: "Field",
-                        name: { kind: "Name", value: "name" },
-                        arguments: [],
-                        directives: []
-                      },
-                      {
-                        kind: "Field",
-                        name: { kind: "Name", value: "mailbox" },
-                        arguments: [],
-                        directives: []
-                      },
-                      {
-                        kind: "Field",
-                        name: { kind: "Name", value: "host" },
-                        arguments: [],
-                        directives: []
-                      }
-                    ]
-                  }
-                },
-                {
-                  kind: "Field",
-                  name: { kind: "Name", value: "editedAt" },
-                  arguments: [],
-                  directives: []
-                },
-                {
-                  kind: "Field",
-                  name: { kind: "Name", value: "editedBy" },
-                  arguments: [],
-                  directives: [],
-                  selectionSet: {
-                    kind: "SelectionSet",
-                    selections: [
-                      {
-                        kind: "Field",
-                        name: { kind: "Name", value: "name" },
-                        arguments: [],
-                        directives: []
-                      },
-                      {
-                        kind: "Field",
-                        name: { kind: "Name", value: "mailbox" },
-                        arguments: [],
-                        directives: []
-                      },
-                      {
-                        kind: "Field",
-                        name: { kind: "Name", value: "host" },
-                        arguments: [],
-                        directives: []
-                      }
-                    ]
-                  }
-                }
-              ]
-            }
-          },
-          {
-            kind: "Field",
-            name: { kind: "Name", value: "replyRecipients" },
-            arguments: [
-              {
-                kind: "Argument",
-                name: { kind: "Name", value: "fromAccountId" },
-                value: {
-                  kind: "Variable",
-                  name: { kind: "Name", value: "accountId" }
-                }
-              }
-            ],
-            directives: [],
-            selectionSet: {
-              kind: "SelectionSet",
-              selections: [
-                {
-                  kind: "Field",
-                  name: { kind: "Name", value: "from" },
-                  arguments: [],
-                  directives: [],
-                  selectionSet: {
-                    kind: "SelectionSet",
-                    selections: [
-                      {
-                        kind: "Field",
-                        name: { kind: "Name", value: "name" },
-                        arguments: [],
-                        directives: []
-                      },
-                      {
-                        kind: "Field",
-                        name: { kind: "Name", value: "mailbox" },
-                        arguments: [],
-                        directives: []
-                      },
-                      {
-                        kind: "Field",
-                        name: { kind: "Name", value: "host" },
-                        arguments: [],
-                        directives: []
-                      }
-                    ]
-                  }
-                },
-                {
-                  kind: "Field",
-                  name: { kind: "Name", value: "to" },
-                  arguments: [],
-                  directives: [],
-                  selectionSet: {
-                    kind: "SelectionSet",
-                    selections: [
-                      {
-                        kind: "Field",
-                        name: { kind: "Name", value: "name" },
-                        arguments: [],
-                        directives: []
-                      },
-                      {
-                        kind: "Field",
-                        name: { kind: "Name", value: "mailbox" },
-                        arguments: [],
-                        directives: []
-                      },
-                      {
-                        kind: "Field",
-                        name: { kind: "Name", value: "host" },
-                        arguments: [],
-                        directives: []
-                      }
-                    ]
-                  }
-                },
-                {
-                  kind: "Field",
-                  name: { kind: "Name", value: "cc" },
-                  arguments: [],
-                  directives: [],
-                  selectionSet: {
-                    kind: "SelectionSet",
-                    selections: [
-                      {
-                        kind: "Field",
-                        name: { kind: "Name", value: "name" },
-                        arguments: [],
-                        directives: []
-                      },
-                      {
-                        kind: "Field",
-                        name: { kind: "Name", value: "mailbox" },
-                        arguments: [],
-                        directives: []
-                      },
-                      {
-                        kind: "Field",
-                        name: { kind: "Name", value: "host" },
-                        arguments: [],
-                        directives: []
-                      }
-                    ]
-                  }
-                }
-              ]
-            }
-          }
-        ]
-      }
-    }
-  ]
-}
-
-export function useSendMessageMutation(
-  baseOptions?: ReactApolloHooks.MutationHookOptions<
-    SendMessageMutation,
-    SendMessageMutationVariables
-  >
-) {
-  return ReactApolloHooks.useMutation<
-    SendMessageMutation,
-    SendMessageMutationVariables
-  >(SendMessageDocument, baseOptions)
-}
-export type SendMessageMutationHookResult = ReturnType<
-  typeof useSendMessageMutation
->
-export const EditDocument: DocumentNode = {
-  kind: "Document",
-  definitions: [
-    {
-      kind: "OperationDefinition",
-      operation: "mutation",
-      name: { kind: "Name", value: "edit" },
-      variableDefinitions: [
-        {
-          kind: "VariableDefinition",
-          variable: {
-            kind: "Variable",
-            name: { kind: "Name", value: "accountId" }
-          },
-          type: {
-            kind: "NonNullType",
-            type: { kind: "NamedType", name: { kind: "Name", value: "ID" } }
-          },
-          directives: []
-        },
-        {
-          kind: "VariableDefinition",
-          variable: {
-            kind: "Variable",
-            name: { kind: "Name", value: "conversationId" }
-          },
-          type: {
-            kind: "NonNullType",
-            type: { kind: "NamedType", name: { kind: "Name", value: "ID" } }
-          },
-          directives: []
-        },
-        {
-          kind: "VariableDefinition",
-          variable: {
-            kind: "Variable",
-            name: { kind: "Name", value: "resource" }
-          },
-          type: {
-            kind: "NonNullType",
-            type: {
-              kind: "NamedType",
-              name: { kind: "Name", value: "PartSpecInput" }
-            }
-          },
-          directives: []
-        },
-        {
-          kind: "VariableDefinition",
-          variable: {
-            kind: "Variable",
-            name: { kind: "Name", value: "revision" }
-          },
-          type: {
-            kind: "NonNullType",
-            type: {
-              kind: "NamedType",
-              name: { kind: "Name", value: "PartSpecInput" }
-            }
-          },
-          directives: []
-        },
-        {
-          kind: "VariableDefinition",
-          variable: {
-            kind: "Variable",
-            name: { kind: "Name", value: "content" }
-          },
-          type: {
-            kind: "NonNullType",
-            type: {
-              kind: "NamedType",
-              name: { kind: "Name", value: "ContentInput" }
-            }
-          },
-          directives: []
-        }
-      ],
-      directives: [],
-      selectionSet: {
-        kind: "SelectionSet",
-        selections: [
-          {
-            kind: "Field",
-            name: { kind: "Name", value: "conversations" },
-            arguments: [],
-            directives: [],
-            selectionSet: {
-              kind: "SelectionSet",
-              selections: [
-                {
-                  kind: "Field",
-                  name: { kind: "Name", value: "edit" },
-                  arguments: [
-                    {
-                      kind: "Argument",
-                      name: { kind: "Name", value: "accountId" },
-                      value: {
-                        kind: "Variable",
-                        name: { kind: "Name", value: "accountId" }
-                      }
-                    },
-                    {
-                      kind: "Argument",
-                      name: { kind: "Name", value: "conversationId" },
-                      value: {
-                        kind: "Variable",
-                        name: { kind: "Name", value: "conversationId" }
-                      }
-                    },
-                    {
-                      kind: "Argument",
-                      name: { kind: "Name", value: "resource" },
-                      value: {
-                        kind: "Variable",
-                        name: { kind: "Name", value: "resource" }
-                      }
-                    },
-                    {
-                      kind: "Argument",
-                      name: { kind: "Name", value: "revision" },
-                      value: {
-                        kind: "Variable",
-                        name: { kind: "Name", value: "revision" }
-                      }
-                    },
-                    {
-                      kind: "Argument",
-                      name: { kind: "Name", value: "content" },
-                      value: {
-                        kind: "Variable",
-                        name: { kind: "Name", value: "content" }
-                      }
-                    }
-                  ],
-                  directives: [],
-                  selectionSet: {
-                    kind: "SelectionSet",
-                    selections: [
-                      {
-                        kind: "FragmentSpread",
-                        name: {
-                          kind: "Name",
-                          value: "ConversationFieldsForConversationView"
-                        },
-                        directives: []
-                      }
-                    ]
-                  }
-                }
-              ]
-            }
-          }
-        ]
-      }
-    },
-    {
-      kind: "FragmentDefinition",
-      name: { kind: "Name", value: "ConversationFieldsForConversationView" },
-      typeCondition: {
-        kind: "NamedType",
-        name: { kind: "Name", value: "Conversation" }
-      },
-      directives: [],
-      selectionSet: {
-        kind: "SelectionSet",
-        selections: [
-          {
-            kind: "Field",
-            name: { kind: "Name", value: "id" },
-            arguments: [],
-            directives: []
-          },
-          {
-            kind: "Field",
-            name: { kind: "Name", value: "date" },
-            arguments: [],
-            directives: []
-          },
-          {
-            kind: "Field",
-            name: { kind: "Name", value: "from" },
-            arguments: [],
-            directives: [],
-            selectionSet: {
-              kind: "SelectionSet",
-              selections: [
-                {
-                  kind: "Field",
-                  name: { kind: "Name", value: "host" },
-                  arguments: [],
-                  directives: []
-                },
-                {
-                  kind: "Field",
-                  name: { kind: "Name", value: "mailbox" },
-                  arguments: [],
-                  directives: []
-                },
-                {
-                  kind: "Field",
-                  name: { kind: "Name", value: "name" },
-                  arguments: [],
-                  directives: []
-                }
-              ]
-            }
-          },
-          {
-            kind: "Field",
-            name: { kind: "Name", value: "isRead" },
-            arguments: [],
-            directives: []
-          },
-          {
-            kind: "Field",
-            name: { kind: "Name", value: "labels" },
-            arguments: [],
-            directives: []
-          },
-          {
-            kind: "Field",
-            name: { kind: "Name", value: "snippet" },
-            arguments: [],
-            directives: []
-          },
-          {
-            kind: "Field",
-            name: { kind: "Name", value: "subject" },
-            arguments: [],
-            directives: []
-          },
-          {
-            kind: "Field",
-            name: { kind: "Name", value: "presentableElements" },
-            arguments: [],
-            directives: [],
-            selectionSet: {
-              kind: "SelectionSet",
-              selections: [
-                {
-                  kind: "Field",
-                  name: { kind: "Name", value: "id" },
-                  arguments: [],
-                  directives: []
-                },
-                {
-                  kind: "Field",
-                  name: { kind: "Name", value: "isRead" },
-                  arguments: [],
-                  directives: []
-                },
-                {
-                  kind: "Field",
-                  name: { kind: "Name", value: "contents" },
-                  arguments: [],
-                  directives: [],
-                  selectionSet: {
-                    kind: "SelectionSet",
-                    selections: [
-                      {
-                        kind: "Field",
-                        name: { kind: "Name", value: "revision" },
-                        arguments: [],
-                        directives: [],
-                        selectionSet: {
-                          kind: "SelectionSet",
-                          selections: [
-                            {
-                              kind: "Field",
-                              name: { kind: "Name", value: "messageId" },
-                              arguments: [],
-                              directives: []
-                            },
-                            {
-                              kind: "Field",
-                              name: { kind: "Name", value: "contentId" },
-                              arguments: [],
-                              directives: []
-                            }
-                          ]
-                        }
-                      },
-                      {
-                        kind: "Field",
-                        name: { kind: "Name", value: "resource" },
-                        arguments: [],
-                        directives: [],
-                        selectionSet: {
-                          kind: "SelectionSet",
-                          selections: [
-                            {
-                              kind: "Field",
-                              name: { kind: "Name", value: "messageId" },
-                              arguments: [],
-                              directives: []
-                            },
-                            {
-                              kind: "Field",
-                              name: { kind: "Name", value: "contentId" },
-                              arguments: [],
-                              directives: []
-                            }
-                          ]
-                        }
-                      },
-                      {
-                        kind: "Field",
-                        name: { kind: "Name", value: "type" },
-                        arguments: [],
-                        directives: []
-                      },
-                      {
-                        kind: "Field",
-                        name: { kind: "Name", value: "subtype" },
-                        arguments: [],
-                        directives: []
-                      },
-                      {
-                        kind: "Field",
-                        name: { kind: "Name", value: "content" },
-                        arguments: [],
-                        directives: []
-                      }
-                    ]
-                  }
-                },
-                {
-                  kind: "Field",
-                  name: { kind: "Name", value: "date" },
-                  arguments: [],
-                  directives: []
-                },
-                {
-                  kind: "Field",
-                  name: { kind: "Name", value: "from" },
-                  arguments: [],
-                  directives: [],
-                  selectionSet: {
-                    kind: "SelectionSet",
-                    selections: [
-                      {
-                        kind: "Field",
-                        name: { kind: "Name", value: "name" },
-                        arguments: [],
-                        directives: []
-                      },
-                      {
-                        kind: "Field",
-                        name: { kind: "Name", value: "mailbox" },
-                        arguments: [],
-                        directives: []
-                      },
-                      {
-                        kind: "Field",
-                        name: { kind: "Name", value: "host" },
-                        arguments: [],
-                        directives: []
-                      }
-                    ]
-                  }
-                },
-                {
-                  kind: "Field",
-                  name: { kind: "Name", value: "editedAt" },
-                  arguments: [],
-                  directives: []
-                },
-                {
-                  kind: "Field",
-                  name: { kind: "Name", value: "editedBy" },
-                  arguments: [],
-                  directives: [],
-                  selectionSet: {
-                    kind: "SelectionSet",
-                    selections: [
-                      {
-                        kind: "Field",
-                        name: { kind: "Name", value: "name" },
-                        arguments: [],
-                        directives: []
-                      },
-                      {
-                        kind: "Field",
-                        name: { kind: "Name", value: "mailbox" },
-                        arguments: [],
-                        directives: []
-                      },
-                      {
-                        kind: "Field",
-                        name: { kind: "Name", value: "host" },
-                        arguments: [],
-                        directives: []
-                      }
-                    ]
-                  }
-                }
-              ]
-            }
-<<<<<<< HEAD
-=======
-          }
-        ]
-      }
-    }
-  ]
-}
-
-export function useArchiveMutation(
-  baseOptions?: ReactApolloHooks.MutationHookOptions<
-    ArchiveMutation,
-    ArchiveMutationVariables
-  >
-) {
-  return ReactApolloHooks.useMutation<
-    ArchiveMutation,
-    ArchiveMutationVariables
-  >(ArchiveDocument, baseOptions)
-}
 export const FlagDocument: DocumentNode = {
   kind: "Document",
   definitions: [
@@ -4082,6 +3132,7 @@
     baseOptions
   )
 }
+export type FlagMutationHookResult = ReturnType<typeof useFlagMutation>
 export const SendMessageDocument: DocumentNode = {
   kind: "Document",
   definitions: [
@@ -4114,177 +3165,6 @@
               kind: "NamedType",
               name: { kind: "Name", value: "MessageInput" }
             }
->>>>>>> 08e6387f
-          },
-          {
-            kind: "Field",
-            name: { kind: "Name", value: "replyRecipients" },
-            arguments: [
-              {
-                kind: "Argument",
-                name: { kind: "Name", value: "fromAccountId" },
-                value: {
-                  kind: "Variable",
-                  name: { kind: "Name", value: "accountId" }
-                }
-              }
-            ],
-            directives: [],
-            selectionSet: {
-              kind: "SelectionSet",
-              selections: [
-                {
-                  kind: "Field",
-                  name: { kind: "Name", value: "from" },
-                  arguments: [],
-                  directives: [],
-                  selectionSet: {
-                    kind: "SelectionSet",
-                    selections: [
-                      {
-                        kind: "Field",
-                        name: { kind: "Name", value: "name" },
-                        arguments: [],
-                        directives: []
-                      },
-                      {
-                        kind: "Field",
-                        name: { kind: "Name", value: "mailbox" },
-                        arguments: [],
-                        directives: []
-                      },
-                      {
-                        kind: "Field",
-                        name: { kind: "Name", value: "host" },
-                        arguments: [],
-                        directives: []
-                      }
-                    ]
-                  }
-                },
-                {
-                  kind: "Field",
-                  name: { kind: "Name", value: "to" },
-                  arguments: [],
-                  directives: [],
-                  selectionSet: {
-                    kind: "SelectionSet",
-                    selections: [
-                      {
-                        kind: "Field",
-                        name: { kind: "Name", value: "name" },
-                        arguments: [],
-                        directives: []
-                      },
-                      {
-                        kind: "Field",
-                        name: { kind: "Name", value: "mailbox" },
-                        arguments: [],
-                        directives: []
-                      },
-                      {
-                        kind: "Field",
-                        name: { kind: "Name", value: "host" },
-                        arguments: [],
-                        directives: []
-                      }
-                    ]
-                  }
-                },
-                {
-                  kind: "Field",
-                  name: { kind: "Name", value: "cc" },
-                  arguments: [],
-                  directives: [],
-                  selectionSet: {
-                    kind: "SelectionSet",
-                    selections: [
-                      {
-                        kind: "Field",
-                        name: { kind: "Name", value: "name" },
-                        arguments: [],
-                        directives: []
-                      },
-                      {
-                        kind: "Field",
-                        name: { kind: "Name", value: "mailbox" },
-                        arguments: [],
-                        directives: []
-                      },
-                      {
-                        kind: "Field",
-                        name: { kind: "Name", value: "host" },
-                        arguments: [],
-                        directives: []
-                      }
-                    ]
-                  }
-                }
-              ]
-            }
-          }
-        ]
-      }
-    }
-  ]
-}
-
-export function useEditMutation(
-  baseOptions?: ReactApolloHooks.MutationHookOptions<
-    EditMutation,
-    EditMutationVariables
-  >
-) {
-  return ReactApolloHooks.useMutation<EditMutation, EditMutationVariables>(
-    EditDocument,
-    baseOptions
-  )
-}
-export type EditMutationHookResult = ReturnType<typeof useEditMutation>
-export const ReplyDocument: DocumentNode = {
-  kind: "Document",
-  definitions: [
-    {
-      kind: "OperationDefinition",
-      operation: "mutation",
-      name: { kind: "Name", value: "reply" },
-      variableDefinitions: [
-        {
-          kind: "VariableDefinition",
-          variable: {
-            kind: "Variable",
-            name: { kind: "Name", value: "accountId" }
-          },
-          type: {
-            kind: "NonNullType",
-            type: { kind: "NamedType", name: { kind: "Name", value: "ID" } }
-          },
-          directives: []
-        },
-        {
-          kind: "VariableDefinition",
-          variable: {
-            kind: "Variable",
-            name: { kind: "Name", value: "conversationId" }
-          },
-          type: {
-            kind: "NonNullType",
-            type: { kind: "NamedType", name: { kind: "Name", value: "ID" } }
-          },
-          directives: []
-        },
-        {
-          kind: "VariableDefinition",
-          variable: {
-            kind: "Variable",
-            name: { kind: "Name", value: "content" }
-          },
-          type: {
-            kind: "NonNullType",
-            type: {
-              kind: "NamedType",
-              name: { kind: "Name", value: "ContentInput" }
-            }
           },
           directives: []
         }
@@ -4303,7 +3183,7 @@
               selections: [
                 {
                   kind: "Field",
-                  name: { kind: "Name", value: "reply" },
+                  name: { kind: "Name", value: "sendMessage" },
                   arguments: [
                     {
                       kind: "Argument",
@@ -4315,18 +3195,10 @@
                     },
                     {
                       kind: "Argument",
-                      name: { kind: "Name", value: "id" },
+                      name: { kind: "Name", value: "message" },
                       value: {
                         kind: "Variable",
-                        name: { kind: "Name", value: "conversationId" }
-                      }
-                    },
-                    {
-                      kind: "Argument",
-                      name: { kind: "Name", value: "content" },
-                      value: {
-                        kind: "Variable",
-                        name: { kind: "Name", value: "content" }
+                        name: { kind: "Name", value: "message" }
                       }
                     }
                   ],
@@ -4411,6 +3283,12 @@
           },
           {
             kind: "Field",
+            name: { kind: "Name", value: "isStarred" },
+            arguments: [],
+            directives: []
+          },
+          {
+            kind: "Field",
             name: { kind: "Name", value: "labels" },
             arguments: [],
             directives: []
@@ -4708,6 +3586,1024 @@
   ]
 }
 
+export function useSendMessageMutation(
+  baseOptions?: ReactApolloHooks.MutationHookOptions<
+    SendMessageMutation,
+    SendMessageMutationVariables
+  >
+) {
+  return ReactApolloHooks.useMutation<
+    SendMessageMutation,
+    SendMessageMutationVariables
+  >(SendMessageDocument, baseOptions)
+}
+export type SendMessageMutationHookResult = ReturnType<
+  typeof useSendMessageMutation
+>
+export const EditDocument: DocumentNode = {
+  kind: "Document",
+  definitions: [
+    {
+      kind: "OperationDefinition",
+      operation: "mutation",
+      name: { kind: "Name", value: "edit" },
+      variableDefinitions: [
+        {
+          kind: "VariableDefinition",
+          variable: {
+            kind: "Variable",
+            name: { kind: "Name", value: "accountId" }
+          },
+          type: {
+            kind: "NonNullType",
+            type: { kind: "NamedType", name: { kind: "Name", value: "ID" } }
+          },
+          directives: []
+        },
+        {
+          kind: "VariableDefinition",
+          variable: {
+            kind: "Variable",
+            name: { kind: "Name", value: "conversationId" }
+          },
+          type: {
+            kind: "NonNullType",
+            type: { kind: "NamedType", name: { kind: "Name", value: "ID" } }
+          },
+          directives: []
+        },
+        {
+          kind: "VariableDefinition",
+          variable: {
+            kind: "Variable",
+            name: { kind: "Name", value: "resource" }
+          },
+          type: {
+            kind: "NonNullType",
+            type: {
+              kind: "NamedType",
+              name: { kind: "Name", value: "PartSpecInput" }
+            }
+          },
+          directives: []
+        },
+        {
+          kind: "VariableDefinition",
+          variable: {
+            kind: "Variable",
+            name: { kind: "Name", value: "revision" }
+          },
+          type: {
+            kind: "NonNullType",
+            type: {
+              kind: "NamedType",
+              name: { kind: "Name", value: "PartSpecInput" }
+            }
+          },
+          directives: []
+        },
+        {
+          kind: "VariableDefinition",
+          variable: {
+            kind: "Variable",
+            name: { kind: "Name", value: "content" }
+          },
+          type: {
+            kind: "NonNullType",
+            type: {
+              kind: "NamedType",
+              name: { kind: "Name", value: "ContentInput" }
+            }
+          },
+          directives: []
+        }
+      ],
+      directives: [],
+      selectionSet: {
+        kind: "SelectionSet",
+        selections: [
+          {
+            kind: "Field",
+            name: { kind: "Name", value: "conversations" },
+            arguments: [],
+            directives: [],
+            selectionSet: {
+              kind: "SelectionSet",
+              selections: [
+                {
+                  kind: "Field",
+                  name: { kind: "Name", value: "edit" },
+                  arguments: [
+                    {
+                      kind: "Argument",
+                      name: { kind: "Name", value: "accountId" },
+                      value: {
+                        kind: "Variable",
+                        name: { kind: "Name", value: "accountId" }
+                      }
+                    },
+                    {
+                      kind: "Argument",
+                      name: { kind: "Name", value: "conversationId" },
+                      value: {
+                        kind: "Variable",
+                        name: { kind: "Name", value: "conversationId" }
+                      }
+                    },
+                    {
+                      kind: "Argument",
+                      name: { kind: "Name", value: "resource" },
+                      value: {
+                        kind: "Variable",
+                        name: { kind: "Name", value: "resource" }
+                      }
+                    },
+                    {
+                      kind: "Argument",
+                      name: { kind: "Name", value: "revision" },
+                      value: {
+                        kind: "Variable",
+                        name: { kind: "Name", value: "revision" }
+                      }
+                    },
+                    {
+                      kind: "Argument",
+                      name: { kind: "Name", value: "content" },
+                      value: {
+                        kind: "Variable",
+                        name: { kind: "Name", value: "content" }
+                      }
+                    }
+                  ],
+                  directives: [],
+                  selectionSet: {
+                    kind: "SelectionSet",
+                    selections: [
+                      {
+                        kind: "FragmentSpread",
+                        name: {
+                          kind: "Name",
+                          value: "ConversationFieldsForConversationView"
+                        },
+                        directives: []
+                      }
+                    ]
+                  }
+                }
+              ]
+            }
+          }
+        ]
+      }
+    },
+    {
+      kind: "FragmentDefinition",
+      name: { kind: "Name", value: "ConversationFieldsForConversationView" },
+      typeCondition: {
+        kind: "NamedType",
+        name: { kind: "Name", value: "Conversation" }
+      },
+      directives: [],
+      selectionSet: {
+        kind: "SelectionSet",
+        selections: [
+          {
+            kind: "Field",
+            name: { kind: "Name", value: "id" },
+            arguments: [],
+            directives: []
+          },
+          {
+            kind: "Field",
+            name: { kind: "Name", value: "date" },
+            arguments: [],
+            directives: []
+          },
+          {
+            kind: "Field",
+            name: { kind: "Name", value: "from" },
+            arguments: [],
+            directives: [],
+            selectionSet: {
+              kind: "SelectionSet",
+              selections: [
+                {
+                  kind: "Field",
+                  name: { kind: "Name", value: "host" },
+                  arguments: [],
+                  directives: []
+                },
+                {
+                  kind: "Field",
+                  name: { kind: "Name", value: "mailbox" },
+                  arguments: [],
+                  directives: []
+                },
+                {
+                  kind: "Field",
+                  name: { kind: "Name", value: "name" },
+                  arguments: [],
+                  directives: []
+                }
+              ]
+            }
+          },
+          {
+            kind: "Field",
+            name: { kind: "Name", value: "isRead" },
+            arguments: [],
+            directives: []
+          },
+          {
+            kind: "Field",
+            name: { kind: "Name", value: "isStarred" },
+            arguments: [],
+            directives: []
+          },
+          {
+            kind: "Field",
+            name: { kind: "Name", value: "labels" },
+            arguments: [],
+            directives: []
+          },
+          {
+            kind: "Field",
+            name: { kind: "Name", value: "snippet" },
+            arguments: [],
+            directives: []
+          },
+          {
+            kind: "Field",
+            name: { kind: "Name", value: "subject" },
+            arguments: [],
+            directives: []
+          },
+          {
+            kind: "Field",
+            name: { kind: "Name", value: "presentableElements" },
+            arguments: [],
+            directives: [],
+            selectionSet: {
+              kind: "SelectionSet",
+              selections: [
+                {
+                  kind: "Field",
+                  name: { kind: "Name", value: "id" },
+                  arguments: [],
+                  directives: []
+                },
+                {
+                  kind: "Field",
+                  name: { kind: "Name", value: "isRead" },
+                  arguments: [],
+                  directives: []
+                },
+                {
+                  kind: "Field",
+                  name: { kind: "Name", value: "contents" },
+                  arguments: [],
+                  directives: [],
+                  selectionSet: {
+                    kind: "SelectionSet",
+                    selections: [
+                      {
+                        kind: "Field",
+                        name: { kind: "Name", value: "revision" },
+                        arguments: [],
+                        directives: [],
+                        selectionSet: {
+                          kind: "SelectionSet",
+                          selections: [
+                            {
+                              kind: "Field",
+                              name: { kind: "Name", value: "messageId" },
+                              arguments: [],
+                              directives: []
+                            },
+                            {
+                              kind: "Field",
+                              name: { kind: "Name", value: "contentId" },
+                              arguments: [],
+                              directives: []
+                            }
+                          ]
+                        }
+                      },
+                      {
+                        kind: "Field",
+                        name: { kind: "Name", value: "resource" },
+                        arguments: [],
+                        directives: [],
+                        selectionSet: {
+                          kind: "SelectionSet",
+                          selections: [
+                            {
+                              kind: "Field",
+                              name: { kind: "Name", value: "messageId" },
+                              arguments: [],
+                              directives: []
+                            },
+                            {
+                              kind: "Field",
+                              name: { kind: "Name", value: "contentId" },
+                              arguments: [],
+                              directives: []
+                            }
+                          ]
+                        }
+                      },
+                      {
+                        kind: "Field",
+                        name: { kind: "Name", value: "type" },
+                        arguments: [],
+                        directives: []
+                      },
+                      {
+                        kind: "Field",
+                        name: { kind: "Name", value: "subtype" },
+                        arguments: [],
+                        directives: []
+                      },
+                      {
+                        kind: "Field",
+                        name: { kind: "Name", value: "content" },
+                        arguments: [],
+                        directives: []
+                      }
+                    ]
+                  }
+                },
+                {
+                  kind: "Field",
+                  name: { kind: "Name", value: "date" },
+                  arguments: [],
+                  directives: []
+                },
+                {
+                  kind: "Field",
+                  name: { kind: "Name", value: "from" },
+                  arguments: [],
+                  directives: [],
+                  selectionSet: {
+                    kind: "SelectionSet",
+                    selections: [
+                      {
+                        kind: "Field",
+                        name: { kind: "Name", value: "name" },
+                        arguments: [],
+                        directives: []
+                      },
+                      {
+                        kind: "Field",
+                        name: { kind: "Name", value: "mailbox" },
+                        arguments: [],
+                        directives: []
+                      },
+                      {
+                        kind: "Field",
+                        name: { kind: "Name", value: "host" },
+                        arguments: [],
+                        directives: []
+                      }
+                    ]
+                  }
+                },
+                {
+                  kind: "Field",
+                  name: { kind: "Name", value: "editedAt" },
+                  arguments: [],
+                  directives: []
+                },
+                {
+                  kind: "Field",
+                  name: { kind: "Name", value: "editedBy" },
+                  arguments: [],
+                  directives: [],
+                  selectionSet: {
+                    kind: "SelectionSet",
+                    selections: [
+                      {
+                        kind: "Field",
+                        name: { kind: "Name", value: "name" },
+                        arguments: [],
+                        directives: []
+                      },
+                      {
+                        kind: "Field",
+                        name: { kind: "Name", value: "mailbox" },
+                        arguments: [],
+                        directives: []
+                      },
+                      {
+                        kind: "Field",
+                        name: { kind: "Name", value: "host" },
+                        arguments: [],
+                        directives: []
+                      }
+                    ]
+                  }
+                }
+              ]
+            }
+          },
+          {
+            kind: "Field",
+            name: { kind: "Name", value: "replyRecipients" },
+            arguments: [
+              {
+                kind: "Argument",
+                name: { kind: "Name", value: "fromAccountId" },
+                value: {
+                  kind: "Variable",
+                  name: { kind: "Name", value: "accountId" }
+                }
+              }
+            ],
+            directives: [],
+            selectionSet: {
+              kind: "SelectionSet",
+              selections: [
+                {
+                  kind: "Field",
+                  name: { kind: "Name", value: "from" },
+                  arguments: [],
+                  directives: [],
+                  selectionSet: {
+                    kind: "SelectionSet",
+                    selections: [
+                      {
+                        kind: "Field",
+                        name: { kind: "Name", value: "name" },
+                        arguments: [],
+                        directives: []
+                      },
+                      {
+                        kind: "Field",
+                        name: { kind: "Name", value: "mailbox" },
+                        arguments: [],
+                        directives: []
+                      },
+                      {
+                        kind: "Field",
+                        name: { kind: "Name", value: "host" },
+                        arguments: [],
+                        directives: []
+                      }
+                    ]
+                  }
+                },
+                {
+                  kind: "Field",
+                  name: { kind: "Name", value: "to" },
+                  arguments: [],
+                  directives: [],
+                  selectionSet: {
+                    kind: "SelectionSet",
+                    selections: [
+                      {
+                        kind: "Field",
+                        name: { kind: "Name", value: "name" },
+                        arguments: [],
+                        directives: []
+                      },
+                      {
+                        kind: "Field",
+                        name: { kind: "Name", value: "mailbox" },
+                        arguments: [],
+                        directives: []
+                      },
+                      {
+                        kind: "Field",
+                        name: { kind: "Name", value: "host" },
+                        arguments: [],
+                        directives: []
+                      }
+                    ]
+                  }
+                },
+                {
+                  kind: "Field",
+                  name: { kind: "Name", value: "cc" },
+                  arguments: [],
+                  directives: [],
+                  selectionSet: {
+                    kind: "SelectionSet",
+                    selections: [
+                      {
+                        kind: "Field",
+                        name: { kind: "Name", value: "name" },
+                        arguments: [],
+                        directives: []
+                      },
+                      {
+                        kind: "Field",
+                        name: { kind: "Name", value: "mailbox" },
+                        arguments: [],
+                        directives: []
+                      },
+                      {
+                        kind: "Field",
+                        name: { kind: "Name", value: "host" },
+                        arguments: [],
+                        directives: []
+                      }
+                    ]
+                  }
+                }
+              ]
+            }
+          }
+        ]
+      }
+    }
+  ]
+}
+
+export function useEditMutation(
+  baseOptions?: ReactApolloHooks.MutationHookOptions<
+    EditMutation,
+    EditMutationVariables
+  >
+) {
+  return ReactApolloHooks.useMutation<EditMutation, EditMutationVariables>(
+    EditDocument,
+    baseOptions
+  )
+}
+export type EditMutationHookResult = ReturnType<typeof useEditMutation>
+export const ReplyDocument: DocumentNode = {
+  kind: "Document",
+  definitions: [
+    {
+      kind: "OperationDefinition",
+      operation: "mutation",
+      name: { kind: "Name", value: "reply" },
+      variableDefinitions: [
+        {
+          kind: "VariableDefinition",
+          variable: {
+            kind: "Variable",
+            name: { kind: "Name", value: "accountId" }
+          },
+          type: {
+            kind: "NonNullType",
+            type: { kind: "NamedType", name: { kind: "Name", value: "ID" } }
+          },
+          directives: []
+        },
+        {
+          kind: "VariableDefinition",
+          variable: {
+            kind: "Variable",
+            name: { kind: "Name", value: "conversationId" }
+          },
+          type: {
+            kind: "NonNullType",
+            type: { kind: "NamedType", name: { kind: "Name", value: "ID" } }
+          },
+          directives: []
+        },
+        {
+          kind: "VariableDefinition",
+          variable: {
+            kind: "Variable",
+            name: { kind: "Name", value: "content" }
+          },
+          type: {
+            kind: "NonNullType",
+            type: {
+              kind: "NamedType",
+              name: { kind: "Name", value: "ContentInput" }
+            }
+          },
+          directives: []
+        }
+      ],
+      directives: [],
+      selectionSet: {
+        kind: "SelectionSet",
+        selections: [
+          {
+            kind: "Field",
+            name: { kind: "Name", value: "conversations" },
+            arguments: [],
+            directives: [],
+            selectionSet: {
+              kind: "SelectionSet",
+              selections: [
+                {
+                  kind: "Field",
+                  name: { kind: "Name", value: "reply" },
+                  arguments: [
+                    {
+                      kind: "Argument",
+                      name: { kind: "Name", value: "accountId" },
+                      value: {
+                        kind: "Variable",
+                        name: { kind: "Name", value: "accountId" }
+                      }
+                    },
+                    {
+                      kind: "Argument",
+                      name: { kind: "Name", value: "id" },
+                      value: {
+                        kind: "Variable",
+                        name: { kind: "Name", value: "conversationId" }
+                      }
+                    },
+                    {
+                      kind: "Argument",
+                      name: { kind: "Name", value: "content" },
+                      value: {
+                        kind: "Variable",
+                        name: { kind: "Name", value: "content" }
+                      }
+                    }
+                  ],
+                  directives: [],
+                  selectionSet: {
+                    kind: "SelectionSet",
+                    selections: [
+                      {
+                        kind: "FragmentSpread",
+                        name: {
+                          kind: "Name",
+                          value: "ConversationFieldsForConversationView"
+                        },
+                        directives: []
+                      }
+                    ]
+                  }
+                }
+              ]
+            }
+          }
+        ]
+      }
+    },
+    {
+      kind: "FragmentDefinition",
+      name: { kind: "Name", value: "ConversationFieldsForConversationView" },
+      typeCondition: {
+        kind: "NamedType",
+        name: { kind: "Name", value: "Conversation" }
+      },
+      directives: [],
+      selectionSet: {
+        kind: "SelectionSet",
+        selections: [
+          {
+            kind: "Field",
+            name: { kind: "Name", value: "id" },
+            arguments: [],
+            directives: []
+          },
+          {
+            kind: "Field",
+            name: { kind: "Name", value: "date" },
+            arguments: [],
+            directives: []
+          },
+          {
+            kind: "Field",
+            name: { kind: "Name", value: "from" },
+            arguments: [],
+            directives: [],
+            selectionSet: {
+              kind: "SelectionSet",
+              selections: [
+                {
+                  kind: "Field",
+                  name: { kind: "Name", value: "host" },
+                  arguments: [],
+                  directives: []
+                },
+                {
+                  kind: "Field",
+                  name: { kind: "Name", value: "mailbox" },
+                  arguments: [],
+                  directives: []
+                },
+                {
+                  kind: "Field",
+                  name: { kind: "Name", value: "name" },
+                  arguments: [],
+                  directives: []
+                }
+              ]
+            }
+          },
+          {
+            kind: "Field",
+            name: { kind: "Name", value: "isRead" },
+            arguments: [],
+            directives: []
+          },
+          {
+            kind: "Field",
+            name: { kind: "Name", value: "isStarred" },
+            arguments: [],
+            directives: []
+          },
+          {
+            kind: "Field",
+            name: { kind: "Name", value: "labels" },
+            arguments: [],
+            directives: []
+          },
+          {
+            kind: "Field",
+            name: { kind: "Name", value: "snippet" },
+            arguments: [],
+            directives: []
+          },
+          {
+            kind: "Field",
+            name: { kind: "Name", value: "subject" },
+            arguments: [],
+            directives: []
+          },
+          {
+            kind: "Field",
+            name: { kind: "Name", value: "presentableElements" },
+            arguments: [],
+            directives: [],
+            selectionSet: {
+              kind: "SelectionSet",
+              selections: [
+                {
+                  kind: "Field",
+                  name: { kind: "Name", value: "id" },
+                  arguments: [],
+                  directives: []
+                },
+                {
+                  kind: "Field",
+                  name: { kind: "Name", value: "isRead" },
+                  arguments: [],
+                  directives: []
+                },
+                {
+                  kind: "Field",
+                  name: { kind: "Name", value: "contents" },
+                  arguments: [],
+                  directives: [],
+                  selectionSet: {
+                    kind: "SelectionSet",
+                    selections: [
+                      {
+                        kind: "Field",
+                        name: { kind: "Name", value: "revision" },
+                        arguments: [],
+                        directives: [],
+                        selectionSet: {
+                          kind: "SelectionSet",
+                          selections: [
+                            {
+                              kind: "Field",
+                              name: { kind: "Name", value: "messageId" },
+                              arguments: [],
+                              directives: []
+                            },
+                            {
+                              kind: "Field",
+                              name: { kind: "Name", value: "contentId" },
+                              arguments: [],
+                              directives: []
+                            }
+                          ]
+                        }
+                      },
+                      {
+                        kind: "Field",
+                        name: { kind: "Name", value: "resource" },
+                        arguments: [],
+                        directives: [],
+                        selectionSet: {
+                          kind: "SelectionSet",
+                          selections: [
+                            {
+                              kind: "Field",
+                              name: { kind: "Name", value: "messageId" },
+                              arguments: [],
+                              directives: []
+                            },
+                            {
+                              kind: "Field",
+                              name: { kind: "Name", value: "contentId" },
+                              arguments: [],
+                              directives: []
+                            }
+                          ]
+                        }
+                      },
+                      {
+                        kind: "Field",
+                        name: { kind: "Name", value: "type" },
+                        arguments: [],
+                        directives: []
+                      },
+                      {
+                        kind: "Field",
+                        name: { kind: "Name", value: "subtype" },
+                        arguments: [],
+                        directives: []
+                      },
+                      {
+                        kind: "Field",
+                        name: { kind: "Name", value: "content" },
+                        arguments: [],
+                        directives: []
+                      }
+                    ]
+                  }
+                },
+                {
+                  kind: "Field",
+                  name: { kind: "Name", value: "date" },
+                  arguments: [],
+                  directives: []
+                },
+                {
+                  kind: "Field",
+                  name: { kind: "Name", value: "from" },
+                  arguments: [],
+                  directives: [],
+                  selectionSet: {
+                    kind: "SelectionSet",
+                    selections: [
+                      {
+                        kind: "Field",
+                        name: { kind: "Name", value: "name" },
+                        arguments: [],
+                        directives: []
+                      },
+                      {
+                        kind: "Field",
+                        name: { kind: "Name", value: "mailbox" },
+                        arguments: [],
+                        directives: []
+                      },
+                      {
+                        kind: "Field",
+                        name: { kind: "Name", value: "host" },
+                        arguments: [],
+                        directives: []
+                      }
+                    ]
+                  }
+                },
+                {
+                  kind: "Field",
+                  name: { kind: "Name", value: "editedAt" },
+                  arguments: [],
+                  directives: []
+                },
+                {
+                  kind: "Field",
+                  name: { kind: "Name", value: "editedBy" },
+                  arguments: [],
+                  directives: [],
+                  selectionSet: {
+                    kind: "SelectionSet",
+                    selections: [
+                      {
+                        kind: "Field",
+                        name: { kind: "Name", value: "name" },
+                        arguments: [],
+                        directives: []
+                      },
+                      {
+                        kind: "Field",
+                        name: { kind: "Name", value: "mailbox" },
+                        arguments: [],
+                        directives: []
+                      },
+                      {
+                        kind: "Field",
+                        name: { kind: "Name", value: "host" },
+                        arguments: [],
+                        directives: []
+                      }
+                    ]
+                  }
+                }
+              ]
+            }
+          },
+          {
+            kind: "Field",
+            name: { kind: "Name", value: "replyRecipients" },
+            arguments: [
+              {
+                kind: "Argument",
+                name: { kind: "Name", value: "fromAccountId" },
+                value: {
+                  kind: "Variable",
+                  name: { kind: "Name", value: "accountId" }
+                }
+              }
+            ],
+            directives: [],
+            selectionSet: {
+              kind: "SelectionSet",
+              selections: [
+                {
+                  kind: "Field",
+                  name: { kind: "Name", value: "from" },
+                  arguments: [],
+                  directives: [],
+                  selectionSet: {
+                    kind: "SelectionSet",
+                    selections: [
+                      {
+                        kind: "Field",
+                        name: { kind: "Name", value: "name" },
+                        arguments: [],
+                        directives: []
+                      },
+                      {
+                        kind: "Field",
+                        name: { kind: "Name", value: "mailbox" },
+                        arguments: [],
+                        directives: []
+                      },
+                      {
+                        kind: "Field",
+                        name: { kind: "Name", value: "host" },
+                        arguments: [],
+                        directives: []
+                      }
+                    ]
+                  }
+                },
+                {
+                  kind: "Field",
+                  name: { kind: "Name", value: "to" },
+                  arguments: [],
+                  directives: [],
+                  selectionSet: {
+                    kind: "SelectionSet",
+                    selections: [
+                      {
+                        kind: "Field",
+                        name: { kind: "Name", value: "name" },
+                        arguments: [],
+                        directives: []
+                      },
+                      {
+                        kind: "Field",
+                        name: { kind: "Name", value: "mailbox" },
+                        arguments: [],
+                        directives: []
+                      },
+                      {
+                        kind: "Field",
+                        name: { kind: "Name", value: "host" },
+                        arguments: [],
+                        directives: []
+                      }
+                    ]
+                  }
+                },
+                {
+                  kind: "Field",
+                  name: { kind: "Name", value: "cc" },
+                  arguments: [],
+                  directives: [],
+                  selectionSet: {
+                    kind: "SelectionSet",
+                    selections: [
+                      {
+                        kind: "Field",
+                        name: { kind: "Name", value: "name" },
+                        arguments: [],
+                        directives: []
+                      },
+                      {
+                        kind: "Field",
+                        name: { kind: "Name", value: "mailbox" },
+                        arguments: [],
+                        directives: []
+                      },
+                      {
+                        kind: "Field",
+                        name: { kind: "Name", value: "host" },
+                        arguments: [],
+                        directives: []
+                      }
+                    ]
+                  }
+                }
+              ]
+            }
+          }
+        ]
+      }
+    }
+  ]
+}
+
 export function useReplyMutation(
   baseOptions?: ReactApolloHooks.MutationHookOptions<
     ReplyMutation,
