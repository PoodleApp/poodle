--- conflicted
+++ resolved
@@ -46,106 +46,11 @@
     id
     search(query: $query) {
       id
-<<<<<<< HEAD
-      isRead
-      contents {
-        revision {
-          messageId
-          contentId
-        }
-        resource {
-          messageId
-          contentId
-        }
-        type
-        subtype
-        content
-      }
-      date
-      from {
-        name
-        mailbox
-        host
-      }
-      editedAt
-      editedBy {
-        name
-        mailbox
-        host
-      }
-      isDraft
-    }
-    isRead
-    isStarred
-    labels
-    replyRecipients(fromAccountId: $accountId) {
-      from {
-        name
-        mailbox
-        host
-      }
-      to {
-        name
-        mailbox
-        host
-      }
-      cc {
-        name
-        mailbox
-        host
-=======
       conversations {
         ...ConversationFieldsForListView
->>>>>>> 2814ddad
       }
       query
     }
-<<<<<<< HEAD
-    replyDraft {
-      id
-      date
-      messageId
-      subject
-      from {
-        name
-        mailbox
-        host
-      }
-      presentables {
-        id
-        isRead
-        contents {
-          revision {
-            messageId
-            contentId
-          }
-          resource {
-            messageId
-            contentId
-          }
-          type
-          subtype
-          content
-        }
-        date
-        from {
-          name
-          mailbox
-          host
-        }
-        editedAt
-        editedBy {
-          name
-          mailbox
-          host
-        }
-        isDraft
-      }
-    }
-    snippet
-    subject
-=======
->>>>>>> 2814ddad
   }
 }
 
@@ -333,6 +238,7 @@
   presentableElements {
     id
     isRead
+    isDraft
     contents {
       revision {
         messageId
@@ -359,6 +265,49 @@
       host
     }
   }
+  replyDraft {
+    id
+    date
+    messageId
+    subject
+    from {
+      name
+      mailbox
+      host
+    }
+    presentables {
+      id
+      isRead
+      isDraft
+      contents {
+        revision {
+          messageId
+          contentId
+        }
+        resource {
+          messageId
+          contentId
+        }
+        type
+        subtype
+        content
+      }
+      date
+      from {
+        name
+        mailbox
+        host
+      }
+      editedAt
+      editedBy {
+        name
+        mailbox
+        host
+      }
+    }
+  }
+  snippet
+  subject
   replyRecipients(fromAccountId: $accountId) {
     from {
       name
