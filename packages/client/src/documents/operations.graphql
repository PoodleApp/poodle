# TODO: use fragments after figuring out why fragments are not working

query getAllAccounts {
  accounts {
    ...AccountFields
  }
}

query getAccount($accountId: ID!) {
  account(id: $accountId) {
    ...AccountFields
    conversations(label: "\\Inbox") {
<<<<<<< HEAD
      ...ConversationFieldsForListView
=======
      id
      date
      from {
        host
        mailbox
        name
      }
      isRead
      isStarred
      labels
      snippet
      subject
>>>>>>> 08e6387f
    }
  }
}

mutation deleteAccount($id: ID!) {
  accounts {
    delete(id: $id)
  }
}

mutation addAccount($email: String!) {
  accounts {
    create(email: $email) {
      ...AccountFields
    }
  }
}

mutation authenticate($id: ID!) {
  accounts {
    authenticate(id: $id) {
      ...AccountFields
    }
  }
}

query getConversation($id: ID!, $accountId: ID!) {
  conversation(id: $id) {
    ...ConversationFieldsForConversationView
  }
}

query searchConversations($accountId: ID!, $query: String!) {
  account(id: $accountId) {
    id
    search(query: $query) {
      id
<<<<<<< HEAD
      conversations {
        ...ConversationFieldsForListView
=======
      isRead
      contents {
        revision {
          messageId
          contentId
        }
        resource {
          messageId
          contentId
        }
        type
        subtype
        content
      }
      date
      from {
        name
        mailbox
        host
      }
      editedAt
      editedBy {
        name
        mailbox
        host
      }
    }
    isRead
    isStarred
    labels
    replyRecipients(fromAccountId: $accountId) {
      from {
        name
        mailbox
        host
      }
      to {
        name
        mailbox
        host
      }
      cc {
        name
        mailbox
        host
>>>>>>> 08e6387f
      }
      query
    }
  }
}

query searchCachedConversations($query: String!, $specificityThreshold: Int) {
  conversations(query: $query, specificityThreshold: $specificityThreshold) {
    conversation {
      id
      messageId
      subject
    }
    query
  }
}

query getMatchingAddresses($inputValue: String!) {
  addresses(inputValue: $inputValue) {
    host
    mailbox
    name
  }
}

mutation sync($accountId: ID!) {
  accounts {
    sync(id: $accountId) {
      ...AccountFields
      conversations {
        ...ConversationFieldsForListView
      }
    }
  }
}

mutation setIsRead($conversationId: ID!, $isRead: Boolean!) {
  conversations {
    setIsRead(id: $conversationId, isRead: $isRead) {
      id
      isRead
    }
  }
}

mutation archive($conversationId: ID!) {
  conversations {
    archive(id: $conversationId) {
      ...ConversationFieldsForListView
    }
  }
}

mutation flag($conversationIDs: [ID!]!, $isFlagged: Boolean!) {
  conversations {
    flag(ids: $conversationIDs, isFlagged: $isFlagged) {
      id
      date
      from {
        host
        mailbox
        name
      }
      isRead
      isStarred
      labels
      snippet
      subject
    }
  }
}

mutation sendMessage($accountId: ID!, $message: MessageInput!) {
  conversations {
    sendMessage(accountId: $accountId, message: $message) {
      ...ConversationFieldsForConversationView
    }
  }
}

mutation edit(
  $accountId: ID!
  $conversationId: ID!
  $resource: PartSpecInput!
  $revision: PartSpecInput!
  $content: ContentInput!
) {
  conversations {
    edit(
      accountId: $accountId
      conversationId: $conversationId
      resource: $resource
      revision: $revision
      content: $content
    ) {
      ...ConversationFieldsForConversationView
    }
  }
}

mutation reply($accountId: ID!, $conversationId: ID!, $content: ContentInput!) {
  conversations {
    reply(accountId: $accountId, id: $conversationId, content: $content) {
      ...ConversationFieldsForConversationView
    }
  }
}

fragment AccountFields on Account {
  id
  email
  loggedIn
}

fragment ConversationFieldsForListView on Conversation {
  id
  date
  from {
    host
    mailbox
    name
  }
  isRead
  labels
  snippet
  subject
}

fragment ConversationFieldsForConversationView on Conversation {
  id
  date
  from {
    host
    mailbox
    name
  }
  isRead
  labels
  snippet
  subject
  presentableElements {
    id
    isRead
    contents {
      revision {
        messageId
        contentId
      }
      resource {
        messageId
        contentId
      }
      type
      subtype
      content
    }
    date
    from {
      name
      mailbox
      host
    }
    editedAt
    editedBy {
      name
      mailbox
      host
    }
  }
  replyRecipients(fromAccountId: $accountId) {
    from {
      name
      mailbox
      host
    }
    to {
      name
      mailbox
      host
    }
    cc {
      name
      mailbox
      host
    }
  }
}<|MERGE_RESOLUTION|>--- conflicted
+++ resolved
@@ -1,5 +1,3 @@
-# TODO: use fragments after figuring out why fragments are not working
-
 query getAllAccounts {
   accounts {
     ...AccountFields
@@ -10,22 +8,7 @@
   account(id: $accountId) {
     ...AccountFields
     conversations(label: "\\Inbox") {
-<<<<<<< HEAD
       ...ConversationFieldsForListView
-=======
-      id
-      date
-      from {
-        host
-        mailbox
-        name
-      }
-      isRead
-      isStarred
-      labels
-      snippet
-      subject
->>>>>>> 08e6387f
     }
   }
 }
@@ -63,56 +46,8 @@
     id
     search(query: $query) {
       id
-<<<<<<< HEAD
       conversations {
         ...ConversationFieldsForListView
-=======
-      isRead
-      contents {
-        revision {
-          messageId
-          contentId
-        }
-        resource {
-          messageId
-          contentId
-        }
-        type
-        subtype
-        content
-      }
-      date
-      from {
-        name
-        mailbox
-        host
-      }
-      editedAt
-      editedBy {
-        name
-        mailbox
-        host
-      }
-    }
-    isRead
-    isStarred
-    labels
-    replyRecipients(fromAccountId: $accountId) {
-      from {
-        name
-        mailbox
-        host
-      }
-      to {
-        name
-        mailbox
-        host
-      }
-      cc {
-        name
-        mailbox
-        host
->>>>>>> 08e6387f
       }
       query
     }
@@ -236,6 +171,7 @@
     name
   }
   isRead
+  isStarred
   labels
   snippet
   subject
@@ -250,6 +186,7 @@
     name
   }
   isRead
+  isStarred
   labels
   snippet
   subject
